#!/usr/bin/env python
# -*- coding: utf-8 -*-

###############################################################################
#                                                                             #
# RMG - Reaction Mechanism Generator                                          #
#                                                                             #
# Copyright (c) 2002-2019 Prof. William H. Green (whgreen@mit.edu),           #
# Prof. Richard H. West (r.west@neu.edu) and the RMG Team (rmg_dev@mit.edu)   #
#                                                                             #
# Permission is hereby granted, free of charge, to any person obtaining a     #
# copy of this software and associated documentation files (the 'Software'),  #
# to deal in the Software without restriction, including without limitation   #
# the rights to use, copy, modify, merge, publish, distribute, sublicense,    #
# and/or sell copies of the Software, and to permit persons to whom the       #
# Software is furnished to do so, subject to the following conditions:        #
#                                                                             #
# The above copyright notice and this permission notice shall be included in  #
# all copies or substantial portions of the Software.                         #
#                                                                             #
# THE SOFTWARE IS PROVIDED 'AS IS', WITHOUT WARRANTY OF ANY KIND, EXPRESS OR  #
# IMPLIED, INCLUDING BUT NOT LIMITED TO THE WARRANTIES OF MERCHANTABILITY,    #
# FITNESS FOR A PARTICULAR PURPOSE AND NONINFRINGEMENT. IN NO EVENT SHALL THE #
# AUTHORS OR COPYRIGHT HOLDERS BE LIABLE FOR ANY CLAIM, DAMAGES OR OTHER      #
# LIABILITY, WHETHER IN AN ACTION OF CONTRACT, TORT OR OTHERWISE, ARISING     #
# FROM, OUT OF OR IN CONNECTION WITH THE SOFTWARE OR THE USE OR OTHER         #
# DEALINGS IN THE SOFTWARE.                                                   #
#                                                                             #
###############################################################################

import unittest

from external.wip import work_in_progress
from .molecule import Atom, Bond, Molecule
from .group import Group, ActionError
from .element import getElement, elementList

################################################################################
class TestAtom(unittest.TestCase):
    """
    Contains unit tests of the Atom class.
    """

    def setUp(self):
        """
        A method called before each unit test in this class.
        """
        self.atom = Atom(element=getElement('C'), radicalElectrons=1, charge=0, label='*1', lonePairs=0)
    
    def testMass(self):
        """
        Test the Atom.mass property.
        """
        self.assertTrue(self.atom.mass == self.atom.element.mass)
    
    def testNumber(self):
        """
        Test the Atom.number property.
        """
        self.assertTrue(self.atom.number == self.atom.element.number)
    
    def testSymbol(self):
        """
        Test the Atom.symbol property.
        """
        self.assertTrue(self.atom.symbol == self.atom.element.symbol)
    
    def testIsHydrogen(self):
        """
        Test the Atom.isHydrogen() method.
        """
        for element in elementList:
            atom = Atom(element=element, radicalElectrons=1, charge=0, label='*1', lonePairs=0)
            if element.symbol == 'H':
                self.assertTrue(atom.isHydrogen())
            else:
                self.assertFalse(atom.isHydrogen())
    
    def testIsNonHydrogen(self):
        """
        Test the Atom.isNonHydrogen() method.
        """
        for element in elementList:
            atom = Atom(element=element, radicalElectrons=1, charge=0, label='*1', lonePairs=0)
            if element.symbol == 'H':
                self.assertFalse(atom.isNonHydrogen())
            else:
                self.assertTrue(atom.isNonHydrogen(), "Atom {0!r} isn't reporting isNonHydrogen()".format(atom))

    def testIsCarbon(self):
        """
        Test the Atom.isCarbon() method.
        """
        for element in elementList:
            atom = Atom(element=element, radicalElectrons=1, charge=0, label='*1', lonePairs=0)
            if element.symbol == 'C':
                self.assertTrue(atom.isCarbon())
            else:
                self.assertFalse(atom.isCarbon())

    def testIsSilicon(self):
        """
        Test the Atom.isSilicon() method.
        """
        for element in elementList:
            atom = Atom(element=element, radicalElectrons=1, charge=0, label='*1', lonePairs=0)
            if element.symbol == 'Si':
                self.assertTrue(atom.isSilicon())
            else:
                self.assertFalse(atom.isSilicon())

    def testIsOxygen(self):
        """
        Test the Atom.isOxygen() method.
        """
        for element in elementList:
            atom = Atom(element=element, radicalElectrons=2, charge=0, label='*1', lonePairs=2)
            if element.symbol == 'O':
                self.assertTrue(atom.isOxygen())
            else:
                self.assertFalse(atom.isOxygen())

    def testIsNitrogen(self):
        """
        Test the Atom.isNitrogen() method.
        """
        for element in elementList:
            atom = Atom(element=element, radicalElectrons=1, charge=0, label='*1', lonePairs=1)
            if element.symbol == 'N':
                self.assertTrue(atom.isNitrogen())
            else:
                self.assertFalse(atom.isNitrogen())

    def testIsSulfur(self):
        """
        Test the Atom.isSulfur() method.
        """
        for element in elementList:
            atom = Atom(element=element, radicalElectrons=1, charge=0, label='*1', lonePairs=2)
            if element.symbol == 'S':
                self.assertTrue(atom.isSulfur())
            else:
                self.assertFalse(atom.isSulfur())

    def testIsFluorine(self):
        """
        Test the Atom.isFluorine() method.
        """
        for element in elementList:
            atom = Atom(element=element, radicalElectrons=1, charge=0, label='*1', lonePairs=3)
            if element.symbol == 'F':
                self.assertTrue(atom.isFluorine())
            else:
                self.assertFalse(atom.isFluorine())

    def testIsChlorine(self):
        """
        Test the Atom.isChlorine() method.
        """
        for element in elementList:
            atom = Atom(element=element, radicalElectrons=1, charge=0, label='*1', lonePairs=3)
            if element.symbol == 'Cl':
                self.assertTrue(atom.isChlorine())
            else:
                self.assertFalse(atom.isChlorine())

    def testIsIodine(self):
        """
        Test the Atom.isIodine() method.
        """
        for element in elementList:
            atom = Atom(element=element, radicalElectrons=1, charge=0, label='*1', lonePairs=3)
            if element.symbol == 'I':
                self.assertTrue(atom.isIodine())
            else:
                self.assertFalse(atom.isIodine())

    def testIsNOS(self):
        """
        Test the Atom.isNOS() method.
        """
        for element in elementList:
            atom = Atom(element=element, radicalElectrons=1, charge=0, label='*1', lonePairs=2)
            if element.symbol in ['N', 'O', 'S']:
                self.assertTrue(atom.isNOS())
            else:
                self.assertFalse(atom.isNOS())

    def testIsSurfaceSite(self):
        """
        Test the Atom.isSurfaceSite() method.
        """
        for element in elementList:
            atom = Atom(element=element, radicalElectrons=0, charge=0, label='*1', lonePairs=0)
            if element.symbol == 'X':
                self.assertTrue(atom.isSurfaceSite())
            else:
                self.assertFalse(atom.isSurfaceSite())

    def testIncrementRadical(self):
        """
        Test the Atom.incrementRadical() method.
        """
        radicalElectrons = self.atom.radicalElectrons
        self.atom.incrementRadical()
        self.assertEqual(self.atom.radicalElectrons, radicalElectrons + 1)
    
    def testDecrementRadical(self):
        """
        Test the Atom.decrementRadical() method.
        """
        radicalElectrons = self.atom.radicalElectrons
        self.atom.decrementRadical()
        self.assertEqual(self.atom.radicalElectrons, radicalElectrons - 1)
           
    def testApplyActionBreakBond(self):
        """
        Test the Atom.applyAction() method for a BREAK_BOND action.
        """
        action = ['BREAK_BOND', '*1', 1, '*2']
        for element in elementList:
            atom0 = Atom(element=element, radicalElectrons=1, charge=0, label='*1', lonePairs=0)
            atom = atom0.copy()
            atom.applyAction(action)
            self.assertEqual(atom0.element, atom.element)
            self.assertEqual(atom0.radicalElectrons, atom.radicalElectrons)
            self.assertEqual(atom0.charge, atom.charge)
            self.assertEqual(atom0.label, atom.label)
    
    def testApplyActionFormBond(self):
        """
        Test the Atom.applyAction() method for a FORM_BOND action.
        """
        action = ['FORM_BOND', '*1', 1, '*2']
        for element in elementList:
            atom0 = Atom(element=element, radicalElectrons=1, charge=0, label='*1', lonePairs=0)
            atom = atom0.copy()
            atom.applyAction(action)
            self.assertEqual(atom0.element, atom.element)
            self.assertEqual(atom0.radicalElectrons, atom.radicalElectrons)
            self.assertEqual(atom0.charge, atom.charge)
            self.assertEqual(atom0.label, atom.label)
    
    def testApplyActionIncrementBond(self):
        """
        Test the Atom.applyAction() method for a CHANGE_BOND action.
        """
        action = ['CHANGE_BOND', '*1', 1, '*2']
        for element in elementList:
            atom0 = Atom(element=element, radicalElectrons=1, charge=0, label='*1', lonePairs=0)
            atom = atom0.copy()
            atom.applyAction(action)
            self.assertEqual(atom0.element, atom.element)
            self.assertEqual(atom0.radicalElectrons, atom.radicalElectrons)
            self.assertEqual(atom0.charge, atom.charge)
            self.assertEqual(atom0.label, atom.label)
    
    def testApplyActionDecrementBond(self):
        """
        Test the Atom.applyAction() method for a CHANGE_BOND action.
        """
        action = ['CHANGE_BOND', '*1', -1, '*2']
        for element in elementList:
            atom0 = Atom(element=element, radicalElectrons=1, charge=0, label='*1', lonePairs=0)
            atom = atom0.copy()
            atom.applyAction(action)
            self.assertEqual(atom0.element, atom.element)
            self.assertEqual(atom0.radicalElectrons, atom.radicalElectrons)
            self.assertEqual(atom0.charge, atom.charge)
            self.assertEqual(atom0.label, atom.label)
    
    def testApplyActionGainRadical(self):
        """
        Test the Atom.applyAction() method for a GAIN_RADICAL action.
        """
        action = ['GAIN_RADICAL', '*1', 1]
        for element in elementList:
            atom0 = Atom(element=element, radicalElectrons=1, charge=0, label='*1', lonePairs=0)
            atom = atom0.copy()
            atom.applyAction(action)
            self.assertEqual(atom0.element, atom.element)
            self.assertEqual(atom0.radicalElectrons, atom.radicalElectrons - 1)
            self.assertEqual(atom0.charge, atom.charge)
            self.assertEqual(atom0.label, atom.label)
    
    def testApplyActionLoseRadical(self):
        """
        Test the Atom.applyAction() method for a LOSE_RADICAL action.
        """
        action = ['LOSE_RADICAL', '*1', 1]
        for element in elementList:
            atom0 = Atom(element=element, radicalElectrons=1, charge=0, label='*1', lonePairs=0)
            atom = atom0.copy()
            atom.applyAction(action)
            self.assertEqual(atom0.element, atom.element)
            self.assertEqual(atom0.radicalElectrons, atom.radicalElectrons + 1)
            self.assertEqual(atom0.charge, atom.charge)
            self.assertEqual(atom0.label, atom.label)
    
    def testEquivalent(self):
        """
        Test the Atom.equivalent() method.
        """
        for index1, element1 in enumerate(elementList[0:10]):
            for index2, element2 in enumerate(elementList[0:10]):
                atom1 = Atom(element=element1, radicalElectrons=1, charge=0, label='*1', lonePairs=0)
                atom2 = Atom(element=element2, radicalElectrons=1, charge=0, label='*1', lonePairs=0)
                if index1 == index2:
                    self.assertTrue(atom1.equivalent(atom2))
                    self.assertTrue(atom2.equivalent(atom1))
                else:
                    self.assertFalse(atom1.equivalent(atom2))
                    self.assertFalse(atom2.equivalent(atom1))
    
    def testIsSpecificCaseOf(self):
        """
        Test the Atom.isSpecificCaseOf() method.
        """
        for index1, element1 in enumerate(elementList[0:10]):
            for index2, element2 in enumerate(elementList[0:10]):
                atom1 = Atom(element=element1, radicalElectrons=1, charge=0, label='*1', lonePairs=0)
                atom2 = Atom(element=element2, radicalElectrons=1, charge=0, label='*1', lonePairs=0)
                if index1 == index2:
                    self.assertTrue(atom1.isSpecificCaseOf(atom2))
                else:
                    self.assertFalse(atom1.isSpecificCaseOf(atom2))
    
    def testCopy(self):
        """
        Test the Atom.copy() method.
        """
        atom = self.atom.copy()
        self.assertEqual(self.atom.element.symbol, atom.element.symbol)
        self.assertEqual(self.atom.atomType, atom.atomType)
        self.assertEqual(self.atom.radicalElectrons, atom.radicalElectrons)
        self.assertEqual(self.atom.charge, atom.charge)
        self.assertEqual(self.atom.label, atom.label)
    
    def testPickle(self):
        """
        Test that a Atom object can be successfully pickled and
        unpickled with no loss of information.
        """
        import cPickle
        atom = cPickle.loads(cPickle.dumps(self.atom))
        self.assertEqual(self.atom.element.symbol, atom.element.symbol)
        self.assertEqual(self.atom.atomType, atom.atomType)
        self.assertEqual(self.atom.radicalElectrons, atom.radicalElectrons)
        self.assertEqual(self.atom.charge, atom.charge)
        self.assertEqual(self.atom.label, atom.label)
    
    def testIsotopeEquivalent(self):
        """
        Test the Atom.equivalent() method for non-normal isotopes
        """

        atom1 = Atom(element=getElement('H'))
        atom2 = Atom(element=getElement('H', 2))
        atom3 = Atom(element=getElement('H'))

        self.assertFalse(atom1.equivalent(atom2))
        self.assertTrue(atom1.equivalent(atom3))

    def testGetBondOrdersForAtom(self):
        """
        Test Atom.getBondOrdersForAtom for all carbons in naphthalene
        """
        
        m = Molecule().fromSMILES('C12C(C=CC=C1)=CC=CC=2')
        isomers = m.generate_resonance_structures()
        for isomer in isomers:
            for atom in isomer.atoms:
                if atom.symbol == 'C':
                    self.assertEqual(atom.getBondOrdersForAtom(), 4.0)


################################################################################

class TestBond(unittest.TestCase):
    """
    Contains unit tests of the Bond class.
    """

    def setUp(self):
        """
        A method called before each unit test in this class.
        """
        self.bond = Bond(atom1=None, atom2=None, order=2)
        self.orderList = [1,2,3,4,1.5, 0.30000000000000004]
    
    def testGetOrderStr(self):
        """
        test the Bond.getOrderStr() method
        """
        
        self.assertEqual(self.bond.getOrderStr(),'D')
        
    def testSetOrderStr(self):
        """
        test the Bond.setOrderStr() method
        """
        
        self.bond.setOrderStr("B")
        self.assertEqual(self.bond.order, 1.5)
    
    def testGetOrderNum(self):
        """
        test the Bond.getOrderNum() method
        """
        self.assertEqual(self.bond.getOrderNum(),2)
        
    def testSetOrderNum(self):
        """
        test the Bond.setOrderNum() method
        """
        
        self.bond.setOrderNum(3)
        self.assertEqual(self.bond.getOrderStr(),'T')
    
        
    def testIsOrder(self):
        """
        Test the Bond.isOrder() method.
        """
        for order in self.orderList:
            bond = Bond(None, None, order=order)
            self.assertTrue(bond.isOrder(round(order,2)))
        
        
    def testIsSingle(self):
        """
        Test the Bond.isSingle() method.
        """
        for order in self.orderList:
            bond = Bond(None, None, order=order)
            if order == 1:
                self.assertTrue(bond.isSingle())
            else:
                self.assertFalse(bond.isSingle())
    
    def testIsSingleCanTakeFloatingPointAddition(self):
        """
        Test the Bond.isSingle() method with taking floating point addition
        roundoff errors
        """
        new_order = 0.1 + 0.3*3
        self.assertNotEqual(new_order, 1)
        
        self.bond.setOrderNum(new_order)
        self.assertTrue(self.bond.isSingle())
        
    def testIsDouble(self):
        """
        Test the Bond.isDouble() method.
        """
        for order in self.orderList:
            bond = Bond(None, None, order=order)
            if order == 2:
                self.assertTrue(bond.isDouble())
            else:
                self.assertFalse(bond.isDouble())

    def testIsTriple(self):
        """
        Test the Bond.isTriple() method.
        """
        for order in self.orderList:
            bond = Bond(None, None, order=order)
            if order == 3:
                self.assertTrue(bond.isTriple())
            else:
                self.assertFalse(bond.isTriple())

    def testIsBenzene(self):
        """
        Test the Bond.isBenzene() method.
        """
        for order in self.orderList:
            bond = Bond(None, None, order=order)
            if order == 1.5:
                self.assertTrue(bond.isBenzene())
            else:
                self.assertFalse(bond.isBenzene())

    def testIsQuadruple(self):
        """
        Test the Bond.isQuadruple() method.
        """
        for order in self.orderList:
            bond = Bond(None, None, order=order)
            if order == 4:
                self.assertTrue(bond.isQuadruple())
            else:
                self.assertFalse(bond.isQuadruple())
                
    def testIncrementOrder(self):
        """
        Test the Bond.incrementOrder() method.
        """
        for order in self.orderList:
            bond = Bond(None, None, order=order)
            try:
                bond.incrementOrder()
                if order == 1: 
                    self.assertTrue(bond.isDouble())
                elif order == 2: 
                    self.assertTrue(bond.isTriple())
                elif order == 3:
                    self.assertTrue(bond.isQuadruple())
            except ActionError:
                self.assertTrue(order >= 4) # or benzene??
        
    def testDecrementOrder(self):
        """
        Test the Bond.decrementOrder() method.
        """
        for order in self.orderList:
            bond = Bond(None, None, order=order)
            try:
                bond.decrementOrder()
                if order == 2: 
                    self.assertTrue(bond.isSingle())
                elif order == 3: 
                    self.assertTrue(bond.isDouble())
                elif order == 'Q':
                    self.assertTrue(bond.isTriple())
            except ActionError:
                self.assertTrue(order < 1)
                
    def testApplyActionBreakBond(self):
        """
        Test the Bond.applyAction() method for a BREAK_BOND action.
        """
        action = ['BREAK_BOND', '*1', 1, '*2']
        for order0 in self.orderList:
            bond0 = Bond(None, None, order=order0)
            bond = bond0.copy()
            try:
                bond.applyAction(action)
                self.fail('Bond.applyAction() unexpectedly processed a BREAK_BOND action with order {0}.'.format(order0))
            except ActionError:
                pass
    
    def testApplyActionFormBond(self):
        """
        Test the Bond.applyAction() method for a FORM_BOND action.
        """
        action = ['FORM_BOND', '*1', 1, '*2']
        for order0 in self.orderList:
            bond0 = Bond(None, None, order=order0)
            bond = bond0.copy()
            try:
                bond.applyAction(action)
                self.fail('Bond.applyAction() unexpectedly processed a FORM_BOND action with order {0}.'.format(order0))
            except ActionError:
                pass
    
    def testApplyActionIncrementBond(self):
        """
        Test the Bond.applyAction() method for a CHANGE_BOND action.
        """
        action = ['CHANGE_BOND', '*1', 1, '*2']
        for order0 in self.orderList:
            bond0 = Bond(None, None, order=order0)
            bond = bond0.copy()
            try:
                bond.applyAction(action)
            except ActionError:
                self.assertTrue(4 <= order0,'Test failed with order {0}'.format(order0))
                
    def testApplyActionDecrementBond(self):
        """
        Test the Bond.applyAction() method for a CHANGE_BOND action.
        """
        action = ['CHANGE_BOND', '*1', -1, '*2']
        for order0 in self.orderList:
            bond0 = Bond(None, None, order=order0)
            bond = bond0.copy()
            try:
                bond.applyAction(action)
            except ActionError:
                self.assertTrue(order0 < 1,'Test failed with order {0}'.format(order0))
            
    def testApplyActionGainRadical(self):
        """
        Test the Bond.applyAction() method for a GAIN_RADICAL action.
        """
        action = ['GAIN_RADICAL', '*1', 1]
        for order0 in self.orderList:
            bond0 = Bond(None, None, order=order0)
            bond = bond0.copy()
            try:
                bond.applyAction(action)
                self.fail('Bond.applyAction() unexpectedly processed a GAIN_RADICAL action with order {0}.'.format(order0))
            except ActionError:
                pass
    
    def testApplyActionLoseRadical(self):
        """
        Test the Bond.applyAction() method for a LOSE_RADICAL action.
        """
        action = ['LOSE_RADICAL', '*1', 1]
        for order0 in self.orderList:
            bond0 = Bond(None, None, order=order0)
            bond = bond0.copy()
            try:
                bond.applyAction(action)
                self.fail('Bond.applyAction() unexpectedly processed a LOSE_RADICAL action with order {0}.'.format(order0))
            except ActionError:
                pass
    
    def testEquivalent(self):
        """
        Test the GroupBond.equivalent() method.
        """
        for order1 in self.orderList:
            for order2 in self.orderList:
                bond1 = Bond(None, None, order=order1)
                bond2 = Bond(None, None, order=order2)
                if order1 == order2:
                    self.assertTrue(bond1.equivalent(bond2))
                    self.assertTrue(bond2.equivalent(bond1))
                else:
                    self.assertFalse(bond1.equivalent(bond2))
                    self.assertFalse(bond2.equivalent(bond1))
    
    def testIsSpecificCaseOf(self):
        """
        Test the Bond.isSpecificCaseOf() method.
        """
        for order1 in self.orderList:
            for order2 in self.orderList:
                bond1 = Bond(None, None, order=order1)
                bond2 = Bond(None, None, order=order2)
                if order1 == order2:
                    self.assertTrue(bond1.isSpecificCaseOf(bond2))
                else:
                    self.assertFalse(bond1.isSpecificCaseOf(bond2))
                
    def testCopy(self):
        """
        Test the Bond.copy() method.
        """
        bond = self.bond.copy()
        self.assertEqual(self.bond.order, bond.order)
    
    def testPickle(self):
        """
        Test that a Bond object can be successfully pickled and
        unpickled with no loss of information.
        """
        import cPickle
        bond = cPickle.loads(cPickle.dumps(self.bond))
        self.assertEqual(self.bond.order, bond.order)

    def testUpdateLonePairs(self):
        """
        Test that updateLonePairs works as expected
        """
        mol_N1sc_N5t = Molecule().fromAdjacencyList("""
            1 N u0 p0 c+1 {2,T} {4,S}
            2 N u0 p0 c+1 {1,T} {3,S}
            3 N u0 p3 c-2 {2,S}
            4 H u0 p0 c0 {1,S}""")
        mol_N1s = Molecule().fromAdjacencyList("""
            1 N u0 p2 c0 {2,S}
            2 H u0 p0 c0 {1,S}""")
        mol_N3s = Molecule().fromAdjacencyList("""
            multiplicity 3
            1 N u2 p1 c0 {2,S}
            2 H u0 p0 c0 {1,S}""")
        mol_N3b = Molecule().fromAdjacencyList("""
            1  N u0 p1 c0 {2,D} {6,S}
            2  C u0 p0 c0 {1,D} {3,S} {7,S}
            3  C u0 p0 c0 {2,S} {4,D} {8,S}
            4  C u0 p0 c0 {3,D} {5,S} {9,S}
            5  C u0 p0 c0 {4,S} {6,D} {10,S}
            6  C u0 p0 c0 {1,S} {5,D} {11,S}
            7  H u0 p0 c0 {2,S}
            8  H u0 p0 c0 {3,S}
            9  H u0 p0 c0 {4,S}
            10 H u0 p0 c0 {5,S}
            11 H u0 p0 c0 {6,S}""")
        mol_N5s = Molecule().fromAdjacencyList("""
            multiplicity 2
            1 N u1 p0 c+1 {2,S} {3,S} {4,S}
            2 H u0 p0 c0 {1,S}
            3 H u0 p0 c0 {1,S}
            4 O u0 p3 c-1 {1,S}""")
        mol_N5d = Molecule().fromAdjacencyList("""
            1 N u0 p0 c+1 {2,D} {3,S} {4,S}
            2 O u0 p2 c0 {1,D}
            3 O u0 p2 c0 {1,S} {5,S}
            4 O u0 p3 c-1 {1,S}
            5 H u0 p0 c0 {3,S}""")
        mol_N5dd = Molecule().fromAdjacencyList("""
            1 N u0 p2 c-1 {2,D}
            2 N u0 p0 c+1 {1,D} {3,D}
            3 O u0 p2 c0 {2,D}""")
        mol_CH2_S = Molecule().fromAdjacencyList("""
            1 C u0 p1 c0 {2,S} {3,S}
            2 H u0 p0 c0 {1,S}
            3 H u0 p0 c0 {1,S}""")
        mol_carbonyl = Molecule().fromAdjacencyList("""
            1 O u0 p2 c0 {2,D}
            2 C u0 p0 c0 {1,D} {3,S} {4,S}
            3 H u0 p0 c0 {2,S}
            4 H u0 p0 c0 {2,S}""")

        mol_N1sc_N5t.updateLonePairs()
        mol_N1s.updateLonePairs()
        mol_N3s.updateLonePairs()
        mol_N3b.updateLonePairs()
        mol_N5s.updateLonePairs()
        mol_N5d.updateLonePairs()
        mol_N5dd.updateLonePairs()
        mol_CH2_S.updateLonePairs()
        mol_carbonyl.updateLonePairs()

        self.assertEqual(mol_N1sc_N5t.atoms[0].lonePairs, 0)
        self.assertEqual(mol_N1sc_N5t.atoms[2].lonePairs, 3)
        self.assertEqual(mol_N1s.atoms[0].lonePairs, 2)
        self.assertEqual(mol_N3s.atoms[0].lonePairs, 1)
        self.assertEqual(mol_N3b.atoms[0].lonePairs, 1)
        self.assertEqual(mol_N5s.atoms[0].lonePairs, 0)
        self.assertEqual(mol_N5s.atoms[3].lonePairs, 3)
        self.assertEqual(mol_N5d.atoms[0].lonePairs, 0)
        self.assertEqual(mol_N5d.atoms[1].lonePairs, 2)
        self.assertEqual(mol_N5d.atoms[2].lonePairs, 2)
        self.assertEqual(mol_N5d.atoms[3].lonePairs, 3)
        self.assertEqual(mol_N5dd.atoms[0].lonePairs, 2)
        self.assertEqual(mol_N5dd.atoms[1].lonePairs, 0)
        self.assertEqual(mol_N5dd.atoms[2].lonePairs, 2)
        self.assertEqual(mol_CH2_S.atoms[0].lonePairs, 1)
        self.assertEqual(mol_carbonyl.atoms[0].lonePairs, 2)
        self.assertEqual(mol_carbonyl.atoms[1].lonePairs, 0)

    def test_get_bond_string(self):
        """Test that bond objects can return a bond string"""
        bond = Bond(atom1=Atom(element=getElement(1)), atom2=Atom(element=getElement(6)), order=1)
        self.assertEqual(bond.get_bond_string(), 'C-H')
        
################################################################################

class TestMolecule(unittest.TestCase):
    """
    Contains unit tests of the Molecule class.
    """
    
    def setUp(self):
        self.adjlist_1 = """
1 *1 C u1 p0 c0  {2,S} {3,S} {4,S}
2    H u0 p0 c0  {1,S}
3    H u0 p0 c0  {1,S}
4 *2 N u0 p0 c+1 {1,S} {5,S} {6,D}
5    O u0 p3 c-1 {4,S}
6    O u0 p2 c0  {4,D}
            """
        self.molecule = [Molecule().fromAdjacencyList(self.adjlist_1)]
        
        self.adjlist_2 = """
1 *1 C u1 p0 {2,S}
2 *2 N u0 p0 c+1 {1,S} {3,S} {4,D}
3    O u0 p3 c-1 {2,S}
4    O u0 p2 {2,D}
            """
        self.molecule.append(Molecule().fromAdjacencyList(self.adjlist_2,saturateH=True))
        
        
        self.mHBonds = Molecule().fromSMILES('C(NC=O)OO')
        
    def testClearLabeledAtoms(self):
        """
        Test the Molecule.clearLabeledAtoms() method.
        """
        self.molecule[0].clearLabeledAtoms()
        for atom in self.molecule[0].atoms:
            self.assertEqual(atom.label, '')

    def testContainsLabeledAtom(self):
        """
        Test the Molecule.containsLabeledAtom() method.
        """
        for atom in self.molecule[0].atoms:
            if atom.label != '':
                self.assertTrue(self.molecule[0].containsLabeledAtom(atom.label))
        self.assertFalse(self.molecule[0].containsLabeledAtom('*3'))
        self.assertFalse(self.molecule[0].containsLabeledAtom('*4'))
        self.assertFalse(self.molecule[0].containsLabeledAtom('*5'))
        self.assertFalse(self.molecule[0].containsLabeledAtom('*6'))
        
    def testGetLabeledAtom(self):
        """
        Test the Molecule.getLabeledAtom() method.
        """
        for atom in self.molecule[0].atoms:
            if atom.label != '':
                self.assertEqual(atom, self.molecule[0].getLabeledAtom(atom.label))
        try:
            self.molecule[0].getLabeledAtom('*3')
            self.fail('Unexpected successful return from Molecule.getLabeledAtom() with invalid atom label.')
        except ValueError:
            pass
            
    def testGetLabeledAtoms(self):
        """
        Test the Molecule.getLabeledAtoms() method.
        """
        labeled = self.molecule[0].getLabeledAtoms()
        for atom in self.molecule[0].atoms:
            if atom.label != '':
                self.assertTrue(atom.label in labeled)
                self.assertTrue(atom in labeled.values())
            else:
                self.assertFalse(atom.label in labeled)
                self.assertFalse(atom in labeled.values())
        
        multipleLabelMolecule = Molecule().fromAdjacencyList("""
1 * C u0 p0 c0 {2,S} {3,S} {5,S} {6,S}
2 * C u0 p0 c0 {1,S} {4,S} {7,S} {8,S}
3 * C u0 p0 c0 {1,S} {9,S} {10,S} {11,S}
4 * C u0 p0 c0 {2,S} {12,S} {13,S} {14,S}
5 H u0 p0 c0 {1,S}
6 H u0 p0 c0 {1,S}
7 *1 H u0 p0 c0 {2,S}
8 *1 H u0 p0 c0 {2,S}
9 H u0 p0 c0 {3,S}
10 *1 H u0 p0 c0 {3,S}
11 H u0 p0 c0 {3,S}
12 H u0 p0 c0 {4,S}
13 H u0 p0 c0 {4,S}
14 H u0 p0 c0 {4,S}
""")
        labeled = multipleLabelMolecule.getLabeledAtoms()
        self.assertTrue('*' in labeled)
        self.assertTrue('*1' in labeled)
        self.assertEqual(len(labeled['*']),4)
        self.assertEqual(len(labeled['*1']),3)
        
    def testGetFormula(self):
        """
        Test the Molecule.getLabeledAtoms() method.
        """
        self.assertEqual(self.molecule[0].getFormula(), 'CH2NO2')
        self.assertEqual(self.molecule[1].getFormula(), 'CH2NO2')


    def testRadicalCount(self):
        """
        Test the Molecule.getRadicalCount() method.
        """
        self.assertEqual( self.molecule[0].getRadicalCount(), sum([atom.radicalElectrons for atom in self.molecule[0].atoms]) )
        self.assertEqual( self.molecule[1].getRadicalCount(), sum([atom.radicalElectrons for atom in self.molecule[1].atoms]) )
        
    def testGetMolecularWeight(self):
        """
        Test the Molecule.getMolecularWeight() method.
        """
        self.assertAlmostEqual(self.molecule[0].getMolecularWeight() * 1000, 60.03, 2)
        self.assertAlmostEqual(self.molecule[1].getMolecularWeight() * 1000, 60.03, 2)

    def testFromAdjacencyList(self):
        """
        Test the Molecule.fromAdjacencyList() method.
        """
        
        # molecule 1
        
        self.assertTrue(self.molecule[0].multiplicity == 2)
        
        atom1 = self.molecule[0].atoms[0]
        atom2 = self.molecule[0].atoms[3]
        atom3 = self.molecule[0].atoms[4]
        atom4 = self.molecule[0].atoms[5]
        self.assertTrue(self.molecule[0].hasBond(atom2,atom1))
        self.assertTrue(self.molecule[0].hasBond(atom2,atom3))
        self.assertTrue(self.molecule[0].hasBond(atom2,atom4))
        self.assertFalse(self.molecule[0].hasBond(atom1,atom3))
        self.assertFalse(self.molecule[0].hasBond(atom1,atom4))
        bond21 = atom2.bonds[atom1]
        bond23 = atom2.bonds[atom3]
        bond24 = atom2.bonds[atom4]
           
        self.assertTrue(atom1.label == '*1')
        self.assertTrue(atom1.element.symbol == 'C')
        self.assertTrue(atom1.radicalElectrons == 1)
        self.assertTrue(atom1.charge == 0)
        
        self.assertTrue(atom2.label == '*2')
        self.assertTrue(atom2.element.symbol == 'N')
        self.assertTrue(atom2.radicalElectrons == 0)
        self.assertTrue(atom2.charge == 1)
        
        self.assertTrue(atom3.label == '')
        self.assertTrue(atom3.element.symbol == 'O')
        self.assertTrue(atom3.radicalElectrons == 0)
        self.assertTrue(atom3.charge == -1)
        
        self.assertTrue(atom4.label == '')
        self.assertTrue(atom4.element.symbol == 'O')
        self.assertTrue(atom4.radicalElectrons == 0)
        self.assertTrue(atom4.charge == 0)

        self.assertTrue(bond21.isSingle())
        self.assertTrue(bond23.isSingle())
        self.assertTrue(bond24.isDouble())
        
        # molecule 2
        
        self.assertTrue(self.molecule[1].multiplicity == 2)
        
        atom1 = self.molecule[1].atoms[0]
        atom2 = self.molecule[1].atoms[1]
        atom3 = self.molecule[1].atoms[2]
        atom4 = self.molecule[1].atoms[3]
        self.assertTrue(self.molecule[1].hasBond(atom2,atom1))
        self.assertTrue(self.molecule[1].hasBond(atom2,atom3))
        self.assertTrue(self.molecule[1].hasBond(atom2,atom4))
        self.assertFalse(self.molecule[1].hasBond(atom1,atom3))
        self.assertFalse(self.molecule[1].hasBond(atom1,atom4))
        bond21 = atom2.bonds[atom1]
        bond23 = atom2.bonds[atom3]
        bond24 = atom2.bonds[atom4]
           
        self.assertTrue(atom1.label == '*1')
        self.assertTrue(atom1.element.symbol == 'C')
        self.assertTrue(atom1.radicalElectrons == 1)
        self.assertTrue(atom1.charge == 0)
        
        self.assertTrue(atom2.label == '*2')
        self.assertTrue(atom2.element.symbol == 'N')
        self.assertTrue(atom2.radicalElectrons == 0)
        self.assertTrue(atom2.charge == 1)
        
        self.assertTrue(atom3.label == '')
        self.assertTrue(atom3.element.symbol == 'O')
        self.assertTrue(atom3.radicalElectrons == 0)
        self.assertTrue(atom3.charge == -1)
        
        self.assertTrue(atom4.label == '')
        self.assertTrue(atom4.element.symbol == 'O')
        self.assertTrue(atom4.radicalElectrons == 0)
        self.assertTrue(atom4.charge == 0)

        self.assertTrue(bond21.isSingle())
        self.assertTrue(bond23.isSingle())
        self.assertTrue(bond24.isDouble())
        
        

    def testToAdjacencyList(self):
        """
        Test the Molecule.toAdjacencyList() method.
        """
        adjlist_1 = self.molecule[0].toAdjacencyList(removeH=False)
        newMolecule = Molecule().fromAdjacencyList(adjlist_1)
        self.assertTrue(self.molecule[0].isIsomorphic(newMolecule))
        
        #self.assertEqual(adjlist_1.strip(), self.adjlist_1.strip())
        
#    def testFromOldAdjacencyList(self):
#        """
#        Test we can read things with implicit hydrogens.
#        """
#        adjList = """
#        1 O 0 
#        """ # should be Water
#        molecule = Molecule().fromAdjacencyList(adjList, saturateH=True) # only works with saturateH=True
#        self.assertEqual(molecule.getFormula(),'H2O')

    def testIsomorphism(self):
        """
        Check the graph isomorphism functions.
        """
        molecule1 = Molecule().fromSMILES('C=CC=C[CH]C')
        molecule2 = Molecule().fromSMILES('C[CH]C=CC=C')
        self.assertTrue(molecule1.isIsomorphic(molecule2))
        self.assertTrue(molecule2.isIsomorphic(molecule1))
        
        molecule1 = Molecule().fromAdjacencyList("""
multiplicity 2
1  *1 C u0 p0 c0 {2,D} {8,S} {9,S}
2  C u0 p0 c0 {1,D} {3,S} {10,S}
3  C u0 p0 c0 {2,S} {4,D} {11,S}
4  C u0 p0 c0 {3,D} {5,S} {12,S}
5  C u1 p0 c0 {4,S} {6,S} {7,S}
6  H u0 p0 c0 {5,S}
7  C u0 p0 c0 {5,S} {13,S} {14,S} {15,S}
8  *2 H u0 p0 c0 {1,S}
9  H u0 p0 c0 {1,S}
10 H u0 p0 c0 {2,S}
11 H u0 p0 c0 {3,S}
12 H u0 p0 c0 {4,S}
13 H u0 p0 c0 {7,S}
14 H u0 p0 c0 {7,S}
15 H u0 p0 c0 {7,S}""")
        molecule2 = Molecule().fromAdjacencyList("""
multiplicity 2
1  *1 C u0 p0 c0 {2,D} {13,S} {9,S}
2  C u0 p0 c0 {1,D} {3,S} {10,S}
3  C u0 p0 c0 {2,S} {4,D} {11,S}
4  C u0 p0 c0 {3,D} {5,S} {12,S}
5  C u1 p0 c0 {4,S} {6,S} {7,S}
6  H u0 p0 c0 {5,S}
7  C u0 p0 c0 {5,S} {8,S} {14,S} {15,S}
8  H u0 p0 c0 {7,S}
9  H u0 p0 c0 {1,S}
10 H u0 p0 c0 {2,S}
11 H u0 p0 c0 {3,S}
12 H u0 p0 c0 {4,S}
13 *2 H u0 p0 c0 {1,S}
14 H u0 p0 c0 {7,S}
15 H u0 p0 c0 {7,S}""")
        
        self.assertTrue(molecule1.isIsomorphic(molecule2,generateInitialMap=True))
        self.assertTrue(molecule2.isIsomorphic(molecule1,generateInitialMap=True))
    
        
    def testSubgraphIsomorphism(self):
        """
        Check the graph isomorphism functions.
        """
        molecule = Molecule().fromSMILES('C=CC=C[CH]C')
        group = Group().fromAdjacencyList("""
        1 Cd u0 p0 c0 {2,D}
        2 Cd u0 p0 c0 {1,D}
        """)

        self.assertTrue(molecule.isSubgraphIsomorphic(group))
        mapping = molecule.findSubgraphIsomorphisms(group)
        self.assertTrue(len(mapping) == 4, "len(mapping) = %d, should be = 4" % (len(mapping)))
        for map in mapping:
            self.assertTrue(len(map) == min(len(molecule.atoms), len(group.atoms)))
            for key, value in map.iteritems():
                self.assertTrue(key in molecule.atoms)
                self.assertTrue(value in group.atoms)

    def testSubgraphIsomorphismAgain(self):
        molecule = Molecule()
        molecule.fromAdjacencyList("""
        1 * C u0 p0 c0 {2,D} {7,S} {8,S}
        2   C u0 p0 c0 {1,D} {3,S} {9,S}
        3   C u0 p0 c0 {2,S} {4,D} {10,S}
        4   C u0 p0 c0 {3,D} {5,S} {11,S}
        5   C u0 p0 c0 {4,S} {6,S} {12,S} {13,S}
        6   C u0 p0 c0 {5,S} {14,S} {15,S} {16,S}
        7   H u0 p0 c0 {1,S}
        8   H u0 p0 c0 {1,S}
        9   H u0 p0 c0 {2,S}
        10  H u0 p0 c0 {3,S}
        11  H u0 p0 c0 {4,S}
        12  H u0 p0 c0 {5,S}
        13  H u0 p0 c0 {5,S}
        14  H u0 p0 c0 {6,S}
        15  H u0 p0 c0 {6,S}
        16  H u0 p0 c0 {6,S}
        """)

        group = Group()
        group.fromAdjacencyList("""
        1 * C u0 p0 c0 {2,D} {3,S} {4,S}
        2   C u0 p0 c0 {1,D}
        3   H u0 p0 c0 {1,S}
        4   H u0 p0 c0 {1,S}
        """)

        labeled1 = molecule.getLabeledAtoms().values()[0]
        labeled2 = group.getLabeledAtoms().values()[0]

        initialMap = {labeled1: labeled2}
        self.assertTrue(molecule.isSubgraphIsomorphic(group, initialMap))

        initialMap = {labeled1: labeled2}
        mapping = molecule.findSubgraphIsomorphisms(group, initialMap)
        self.assertTrue(len(mapping) == 2,  "len(mapping) = %d, should be = 2" % (len(mapping)))
        for map in mapping:
            self.assertTrue(len(map) == min(len(molecule.atoms), len(group.atoms)))
            for key, value in map.iteritems():
                self.assertTrue(key in molecule.atoms)
                self.assertTrue(value in group.atoms)

    def testSubgraphIsomorphismManyLabels(self):
        molecule = Molecule() # specific case (species)
        molecule.fromAdjacencyList("""
1 *1 C  u1 p0 c0 {2,S} {3,S} {4,S}
2    C  u0 p0 c0 {1,S} {3,S} {5,S} {6,S}
3    C  u0 p0 c0 {1,S} {2,S} {7,S} {8,S}
4    H  u0 p0 c0 {1,S}
5    H  u0 p0 c0 {2,S}
6    H  u0 p0 c0 {2,S}
7    H  u0 p0 c0 {3,S}
8    H  u0 p0 c0 {3,S}
        """)

        group = Group() # general case (functional group)
        group.fromAdjacencyList("""
1 *1 C   u1 p0 c0 {2,S}, {3,S}
2    R!H u0 p0 c0 {1,S}
3    R!H u0 p0 c0 {1,S}
        """)

        labeled1 = molecule.getLabeledAtoms()
        labeled2 = group.getLabeledAtoms()
        initialMap = {}
        for label,atom1 in labeled1.iteritems():
            initialMap[atom1] = labeled2[label]
        self.assertTrue(molecule.isSubgraphIsomorphic(group, initialMap))

        mapping = molecule.findSubgraphIsomorphisms(group, initialMap)
        self.assertEqual(len(mapping), 2)
        for map in mapping:
            self.assertTrue(len(map) == min(len(molecule.atoms), len(group.atoms)))
            for key, value in map.iteritems():
                self.assertTrue(key in molecule.atoms)
                self.assertTrue(value in group.atoms)

    def testSubgraphIsomorphismRings(self):
        molecule = Molecule(SMILES='C1CCCC1CCC')
        groupNoRing = Group().fromAdjacencyList("""
1 *1 C u0 p0 c0 r0
        """)
        groupRing = Group().fromAdjacencyList("""
1 *1 C u0 p0 c0 r1
        """)

        self.assertTrue(molecule.isSubgraphIsomorphic(groupNoRing))
        mapping = molecule.findSubgraphIsomorphisms(groupNoRing)
        self.assertEqual(len(mapping), 3)
        self.assertTrue(molecule.isSubgraphIsomorphic(groupRing))
        mapping = molecule.findSubgraphIsomorphisms(groupRing)
        self.assertEqual(len(mapping), 5)

    def test_lax_isomorphism(self):
        """Test that we can do isomorphism comparison with strict=False"""
        mol1 = Molecule().fromAdjacencyList("""
multiplicity 2
1 O u0 p2 c0 {3,D}
2 C u1 p0 c0 {3,S} {4,S} {5,S}
3 C u0 p0 c0 {1,D} {2,S} {6,S}
4 H u0 p0 c0 {2,S}
5 H u0 p0 c0 {2,S}
6 H u0 p0 c0 {3,S}
        """)

        mol2 = Molecule().fromAdjacencyList("""
multiplicity 2
1 O u1 p2 c0 {3,S}
2 C u0 p0 c0 {3,D} {4,S} {5,S}
3 C u0 p0 c0 {1,S} {2,D} {6,S}
4 H u0 p0 c0 {2,S}
5 H u0 p0 c0 {2,S}
6 H u0 p0 c0 {3,S}
        """)

        self.assertTrue(mol1.isIsomorphic(mol2, strict=False))

    def testAdjacencyList(self):
        """
        Check the adjacency list read/write functions for a full molecule.
        """
        molecule1 = Molecule().fromAdjacencyList("""
        1  C u0 p0 c0 {2,D} {7,S} {8,S}
        2  C u0 p0 c0 {1,D} {3,S} {9,S}
        3  C u0 p0 c0 {2,S} {4,D} {10,S}
        4  C u0 p0 c0 {3,D} {5,S} {11,S}
        5  C u1 {4,S} {6,S} {12,S}
        6  C u0 p0 c0 {5,S} {13,S} {14,S} {15,S}
        7  H u0 p0 c0 {1,S}
        8  H u0 p0 c0 {1,S}
        9  H u0 p0 c0 {2,S}
        10 H u0 p0 c0 {3,S}
        11 H u0 p0 c0 {4,S}
        12 H u0 p0 c0 {5,S}
        13 H u0 p0 c0 {6,S}
        14 H u0 p0 c0 {6,S}
        15 H u0 p0 c0 {6,S}
        """)
        molecule2 = Molecule().fromSMILES('C=CC=C[CH]C')
        self.assertTrue(molecule1.isIsomorphic(molecule2))
        self.assertTrue(molecule2.isIsomorphic(molecule1))
    
    def test_generate_H_bonded_structures(self):
        """
        Test that the correct set of Hydrogen Bonded structures are generated
        """
        correctSet = ['1  C u0 p0 c0 {2,S} {4,S} {6,S} {7,S}\n2  N u0 p1 c0 {1,S} {3,S} {8,S}\n3  C u0 p0 c0 {2,S} {9,D} {10,S}\n4  O u0 p2 c0 {1,S} {5,S}\n5  O u0 p2 c0 {4,S} {8,H} {11,S}\n6  H u0 p0 c0 {1,S}\n7  H u0 p0 c0 {1,S}\n8  H u0 p0 c0 {2,S} {5,H}\n9  O u0 p2 c0 {3,D}\n10 H u0 p0 c0 {3,S}\n11 H u0 p0 c0 {5,S}\n',
 '1  C u0 p0 c0 {2,S} {4,S} {6,S} {7,S}\n2  N u0 p1 c0 {1,S} {3,S} {8,S} {11,H}\n3  C u0 p0 c0 {2,S} {9,D} {10,S}\n4  O u0 p2 c0 {1,S} {5,S}\n5  O u0 p2 c0 {4,S} {11,S}\n6  H u0 p0 c0 {1,S}\n7  H u0 p0 c0 {1,S}\n8  H u0 p0 c0 {2,S}\n9  O u0 p2 c0 {3,D}\n10 H u0 p0 c0 {3,S}\n11 H u0 p0 c0 {2,H} {5,S}\n',
 '1  C u0 p0 c0 {2,S} {4,S} {6,S} {7,S}\n2  N u0 p1 c0 {1,S} {3,S} {8,S} {11,H}\n3  C u0 p0 c0 {2,S} {9,D} {10,S}\n4  O u0 p2 c0 {1,S} {5,S}\n5  O u0 p2 c0 {4,S} {8,H} {11,S}\n6  H u0 p0 c0 {1,S}\n7  H u0 p0 c0 {1,S}\n8  H u0 p0 c0 {2,S} {5,H}\n9  O u0 p2 c0 {3,D}\n10 H u0 p0 c0 {3,S}\n11 H u0 p0 c0 {2,H} {5,S}\n',
 '1  C u0 p0 c0 {2,S} {4,S} {6,S} {7,S}\n2  N u0 p1 c0 {1,S} {3,S} {8,S}\n3  C u0 p0 c0 {2,S} {9,D} {10,S}\n4  O u0 p2 c0 {1,S} {5,S}\n5  O u0 p2 c0 {4,S} {11,S}\n6  H u0 p0 c0 {1,S}\n7  H u0 p0 c0 {1,S}\n8  H u0 p0 c0 {2,S}\n9  O u0 p2 c0 {3,D} {11,H}\n10 H u0 p0 c0 {3,S}\n11 H u0 p0 c0 {5,S} {9,H}\n',
 '1  C u0 p0 c0 {2,S} {4,S} {6,S} {7,S}\n2  N u0 p1 c0 {1,S} {3,S} {8,S}\n3  C u0 p0 c0 {2,S} {9,D} {10,S}\n4  O u0 p2 c0 {1,S} {5,S}\n5  O u0 p2 c0 {4,S} {8,H} {11,S}\n6  H u0 p0 c0 {1,S}\n7  H u0 p0 c0 {1,S}\n8  H u0 p0 c0 {2,S} {5,H}\n9  O u0 p2 c0 {3,D} {11,H}\n10 H u0 p0 c0 {3,S}\n11 H u0 p0 c0 {5,S} {9,H}\n']
        
        mols = [Molecule().fromAdjacencyList(k) for k in correctSet]
        
        self.assertEqual(set(mols),set(self.mHBonds.generate_H_bonded_structures()))
    
    def test_remove_H_bonds(self):
        """
        test that remove HBonds removes all hydrogen bonds from a given molecule
        """
        testMol = self.mHBonds.generate_H_bonded_structures()[0]
        testMol.remove_H_bonds()
        
        for i,atm1 in enumerate(testMol.atoms):
            for j,atm2 in enumerate(testMol.atoms):
                if j<i and testMol.hasBond(atm1,atm2):
                    bd = testMol.getBond(atm1,atm2)
                    self.assertNotAlmostEqual(bd.order,0.1)
                    
    def testSSSR(self):
        """
        Test the Molecule.getSmallestSetOfSmallestRings() method with a complex
        polycyclic molecule.
        """
        molecule = Molecule()
        molecule.fromSMILES('C(CC1C(C(CCCCCCCC)C1c1ccccc1)c1ccccc1)CCCCCC')
        #http://cactus.nci.nih.gov/chemical/structure/C(CC1C(C(CCCCCCCC)C1c1ccccc1)c1ccccc1)CCCCCC/image
        sssr = molecule.getSmallestSetOfSmallestRings()
        self.assertEqual( len(sssr), 3)

    def testIsInCycleEthane(self):
        """
        Test the Molecule.isInCycle() method with ethane.
        """
        molecule = Molecule().fromSMILES('CC')
        for atom in molecule.atoms:
            self.assertFalse(molecule.isAtomInCycle(atom))
        for atom1 in molecule.atoms:
            for atom2, bond in atom1.bonds.items():
                self.assertFalse(molecule.isBondInCycle(bond))

    def testIsInCycleCyclohexane(self):
        """
        Test the Molecule.isInCycle() method with ethane.
        """
        molecule = Molecule().fromInChI('InChI=1/C6H12/c1-2-4-6-5-3-1/h1-6H2')
        for atom in molecule.atoms:
            if atom.isHydrogen():
                self.assertFalse(molecule.isAtomInCycle(atom))
            elif atom.isCarbon():
                self.assertTrue(molecule.isAtomInCycle(atom))
        for atom1 in molecule.atoms:
            for atom2, bond in atom1.bonds.items():
                if atom1.isCarbon() and atom2.isCarbon():
                    self.assertTrue(molecule.isBondInCycle(bond))
                else:
                    self.assertFalse(molecule.isBondInCycle(bond))
        
    def testFromSMILESH(self):
        """
        Make sure that H radical is produced properly from its SMILES
        representation.
        """
        molecule = Molecule(SMILES='[H]')
        self.assertEqual(len(molecule.atoms), 1)
        H = molecule.atoms[0]
        self.assertTrue(H.isHydrogen())
        self.assertEqual(H.radicalElectrons, 1)

    def testFromInChIH(self):
        """
        Make sure that H radical is produced properly from its InChI
        representation.
        """
        molecule = Molecule().fromInChI('InChI=1/H')
        self.assertEqual(len(molecule.atoms), 1)
        H = molecule.atoms[0]
        self.assertTrue(H.isHydrogen())
        self.assertEqual(H.radicalElectrons, 1)

    def testPickle(self):
        """
        Test that a Molecule object can be successfully pickled and
        unpickled with no loss of information.
        """
        molecule0 = Molecule().fromSMILES('C=CC=C[CH2]C')
        molecule0.update()
        import cPickle
        molecule = cPickle.loads(cPickle.dumps(molecule0))
        
        self.assertEqual(len(molecule0.atoms), len(molecule.atoms))
        self.assertEqual(molecule0.getFormula(), molecule.getFormula())
        self.assertTrue(molecule0.isIsomorphic(molecule))
        self.assertTrue(molecule.isIsomorphic(molecule0))

    def testRadicalCH(self):
        """
        Test that the species [CH] has one radical electrons and a spin multiplicity of 2.
        """
        molecule = Molecule().fromSMILES('[CH]')
        self.assertEqual(molecule.atoms[0].radicalElectrons, 1)
        self.assertEqual(molecule.multiplicity, 2)
        self.assertEqual(molecule.getRadicalCount(), 1)

    def testRadicalCH2(self):
        """
        Test that the species [CH2] has two radical electrons and a spin multiplicity of 3.
        """
        molecule = Molecule().fromSMILES('[CH2]')
        self.assertEqual(molecule.atoms[0].radicalElectrons, 2)
        self.assertEqual(molecule.multiplicity, 3)
        self.assertEqual(molecule.getRadicalCount(), 2)
        
    def testRadicalCH2CH2CH2(self):
        """
        Test radical count on [CH2]C[CH2]
        """
        molecule = Molecule().fromSMILES('[CH2]C[CH2]')
        self.assertEqual(molecule.getRadicalCount(), 2)

    def testSingletCarbene(self):
        """Test radical and carbene count on singlet carbene."""
        mol = Molecule().fromAdjacencyList("""
1 C u0 p1 {2,S}
2 C u0 p1 {1,S}
""", saturateH=True)
        self.assertEqual(mol.getRadicalCount(), 0)
        self.assertEqual(mol.getSingletCarbeneCount(), 2)

    def testTripletCarbene(self):
        """Test radical and carbene count on triplet carbene."""
        mol = Molecule().fromAdjacencyList("""
1 C u2 p0 {2,S}
2 C u0 p1 {1,S}
""", saturateH=True)
        self.assertEqual(mol.getRadicalCount(), 2)
        self.assertEqual(mol.getSingletCarbeneCount(), 1)

    def testSingletCarbon(self):
        """Test that getSingletCarbeneCount returns 1 for singlet carbon atom."""
        mol = Molecule().fromAdjacencyList('1 C u0 p2')
        self.assertEqual(mol.getSingletCarbeneCount(), 1)
        
    def testSMILES(self):
        """
        Test that we can generate a few SMILES strings as expected
        """
        import rmgpy.molecule
        test_strings = ['[C-]#[O+]', '[C]', '[CH]', 'OO', '[H][H]', '[H]',
                       '[He]', '[O]', 'O', '[CH3]', 'C', '[OH]', 'CCC',
                       'CC', 'N#N', '[O]O', 'C[CH2]', '[Ar]', 'CCCC',
                       'O=C=O', '[C]#N',
                       ]
        for s in test_strings:
            molecule = Molecule(SMILES=s)
            self.assertEqual(s, molecule.toSMILES())

    def testKekuleToSMILES(self):
        """
        Test that we can print SMILES strings of Kekulized structures
        
        The first two are different Kekule forms of the same thing.
        """
        test_cases = {
            "CC1=C(O)C=CC=C1": """
1 C u0 p0 c0 {2,S} {9,S} {10,S} {11,S}
2 C u0 p0 c0 {1,S} {3,D} {4,S}
3 C u0 p0 c0 {2,D} {5,S} {8,S}
4 C u0 p0 c0 {2,S} {7,D} {12,S}
5 C u0 p0 c0 {3,S} {6,D} {13,S}
6 C u0 p0 c0 {5,D} {7,S} {14,S}
7 C u0 p0 c0 {4,D} {6,S} {15,S}
8 O u0 p2 c0 {3,S} {16,S}
9 H u0 p0 c0 {1,S}
10 H u0 p0 c0 {1,S}
11 H u0 p0 c0 {1,S}
12 H u0 p0 c0 {4,S}
13 H u0 p0 c0 {5,S}
14 H u0 p0 c0 {6,S}
15 H u0 p0 c0 {7,S}
16 H u0 p0 c0 {8,S}
""",
            "CC1=CC=CC=C1O": """
1 C u0 p0 c0 {2,S} {9,S} {10,S} {11,S}
2 C u0 p0 c0 {1,S} {3,S} {4,D}
3 C u0 p0 c0 {2,S} {5,D} {8,S}
4 C u0 p0 c0 {2,D} {7,S} {15,S}
5 C u0 p0 c0 {3,D} {6,S} {12,S}
6 C u0 p0 c0 {5,S} {7,D} {13,S}
7 C u0 p0 c0 {4,S} {6,D} {14,S}
8 O u0 p2 c0 {3,S} {16,S}
9 H u0 p0 c0 {1,S}
10 H u0 p0 c0 {1,S}
11 H u0 p0 c0 {1,S}
12 H u0 p0 c0 {5,S}
13 H u0 p0 c0 {6,S}
14 H u0 p0 c0 {7,S}
15 H u0 p0 c0 {4,S}
16 H u0 p0 c0 {8,S}
""",
            "CC1=CC=CC=C1": """
1  C u0 p0 c0 {2,D} {6,S} {7,S}
2  C u0 p0 c0 {1,D} {3,S} {8,S}
3  C u0 p0 c0 {2,S} {4,D} {9,S}
4  C u0 p0 c0 {3,D} {5,S} {10,S}
5  C u0 p0 c0 {4,S} {6,D} {11,S}
6  C u0 p0 c0 {1,S} {5,D} {12,S}
7  C u0 p0 c0 {1,S} {13,S} {14,S} {15,S}
8  H u0 p0 c0 {2,S}
9  H u0 p0 c0 {3,S}
10 H u0 p0 c0 {4,S}
11 H u0 p0 c0 {5,S}
12 H u0 p0 c0 {6,S}
13 H u0 p0 c0 {7,S}
14 H u0 p0 c0 {7,S}
15 H u0 p0 c0 {7,S}
""",
        }
        for smiles, adjlist in test_cases.iteritems():
            m = Molecule().fromAdjacencyList(adjlist)
            s = m.toSMILES()
            self.assertEqual(s, smiles, "Generated SMILES string {0} instead of {1}".format(s, smiles))

    def testKekuleRoundTripSMILES(self):
        """
        Test that we can round-trip SMILES strings of Kekulized aromatics
        """
        test_strings = [
            'CC1=CC=CC=C1O',
            'CC1=C(O)C=CC=C1',
            # 'Cc1ccccc1O',  # this will fail because it is Kekulized during fromSMILES()
        ]
        for s in test_strings:
            molecule = Molecule(SMILES=s)
            self.assertEqual(s, molecule.toSMILES(), "Started with {0} but ended with {1}".format(s, molecule.toSMILES()))

    def testInChIKey(self):
        """
        Test that InChI Key generation is working properly.
        """
        molecule = Molecule().fromInChI('InChI=1S/C7H12/c1-2-7-4-3-6(1)5-7/h6-7H,1-5H2')
        key = molecule.toInChIKey()
        self.assertEqual(key, 'UMRZSTCPUPJPOJ-UHFFFAOYSA-N')
        
    def testAugmentedInChI(self):
        """
        Test the Augmented InChI generation
        """
        mol = Molecule().fromAdjacencyList("""
            1     C     u1 p0 c0 {2,S}
            2     C     u1 p0 c0 {1,S}
        """, saturateH=True)
        
        self.assertEqual(mol.toAugmentedInChI(), 'InChI=1S/C2H4/c1-2/h1-2H2/u1,2')
        
    def testAugmentedInChIKey(self):
        """
        Test the Augmented InChI Key generation
        """
        mol = Molecule().fromAdjacencyList("""
            1     C     u1 p0 c0 {2,S}
            2     C     u1 p0 c0 {1,S}
        """, saturateH=True)
        
        self.assertEqual(mol.toAugmentedInChIKey(), 'VGGSQFUCUMXWEO-UHFFFAOYSA-N-u1,2')

    def testLinearMethane(self):
        """
        Test the Molecule.isLinear() method.
        """
        self.assertFalse(Molecule().fromSMILES('C').isLinear())
    
    def testLinearEthane(self):
        """
        Test the Molecule.isLinear() method.
        """
        self.assertFalse(Molecule().fromSMILES('CC').isLinear())
    
    def testLinearPropane(self):
        """
        Test the Molecule.isLinear() method.
        """
        self.assertFalse(Molecule().fromSMILES('CCC').isLinear())
    
    def testLinearNeopentane(self):
        """
        Test the Molecule.isLinear() method.
        """
        self.assertFalse(Molecule().fromSMILES('CC(C)(C)C').isLinear())
    
    def testLinearHydrogen(self):
        """
        Test the Molecule.isLinear() method.
        """
        self.assertFalse(Molecule().fromSMILES('[H]').isLinear())
    
    def testLinearOxygen(self):
        """
        Test the Molecule.isLinear() method.
        """
        self.assertTrue(Molecule().fromSMILES('O=O').isLinear())
    
    def testLinearCarbonDioxide(self):
        """
        Test the Molecule.isLinear() method.
        """
        self.assertTrue(Molecule().fromSMILES('O=C=O').isLinear())
    
    def testLinearAcetylene(self):
        """
        Test the Molecule.isLinear() method.
        """
        self.assertTrue(Molecule().fromSMILES('C#C').isLinear())
    
    def testLinear135Hexatriyne(self):
        """
        Test the Molecule.isLinear() method.
        """
        self.assertTrue(Molecule().fromSMILES('C#CC#CC#C').isLinear())

    def testAromaticBenzene(self):
        """
        Test the Molecule.isAromatic() method for Benzene.
        """
        m = Molecule().fromSMILES('C1=CC=CC=C1')
        isomers = m.generate_resonance_structures()
        self.assertTrue(any(isomer.isAromatic() for isomer in isomers))

    def testAromaticNaphthalene(self):
        """
        Test the Molecule.isAromatic() method for Naphthalene.
        """
        m = Molecule().fromSMILES('C12C(C=CC=C1)=CC=CC=2')
        isomers = m.generate_resonance_structures()
        self.assertTrue(any(isomer.isAromatic() for isomer in isomers))
                        
    def testAromaticCyclohexane(self):
        """
        Test the Molecule.isAromatic() method for Cyclohexane.
        """
        m = Molecule().fromSMILES('C1CCCCC1')
        isomers = m.generate_resonance_structures()
        self.assertFalse(any(isomer.isAromatic() for isomer in isomers))
         
    def testCountInternalRotorsEthane(self):
        """
        Test the Molecule.countInternalRotors() method.
        """
        self.assertEqual(Molecule().fromSMILES('CC').countInternalRotors(), 1)
        
    def testCountInternalRotorsPropane(self):
        """
        Test the Molecule.countInternalRotors() method.
        """
        self.assertEqual(Molecule().fromSMILES('CCC').countInternalRotors(), 2)
    
    def testCountInternalRotorsNeopentane(self):
        """
        Test the Molecule.countInternalRotors() method.
        """
        self.assertEqual(Molecule().fromSMILES('CC(C)(C)C').countInternalRotors(), 4)
    
    def testCountInternalRotorsMethylCyclohexane(self):
        """
        Test the Molecule.countInternalRotors() method.
        """
        self.assertEqual(Molecule().fromSMILES('C1CCCC1C').countInternalRotors(), 1)
    
    def testCountInternalRotorsEthylene(self):
        """
        Test the Molecule.countInternalRotors() method.
        """
        self.assertEqual(Molecule().fromSMILES('C=C').countInternalRotors(), 0)
    
    def testCountInternalRotorsAcetylene(self):
        """
        Test the Molecule.countInternalRotors() method.
        """
        self.assertEqual(Molecule().fromSMILES('C#C').countInternalRotors(), 0)
    
    def testCarbeneIdentifiers(self):
        """
        Test that singlet carbene molecules, bearing an electron pair rather than unpaired electrons
        are correctly converted into rdkit molecules and identifiers.
        """
        

        ch2_t = '''
        multiplicity 3
        1 C u2 p0 c0 {2,S} {3,S}
        2 H u0 p0 c0 {1,S}
        3 H u0 p0 c0 {1,S}
        '''
        
        mol = Molecule().fromAdjacencyList(ch2_t)
    
        self.assertEqual( mol.toAugmentedInChI(), 'InChI=1S/CH2/h1H2/u1,1')
        self.assertEqual( mol.toSMILES(), '[CH2]')
        

        ch2_s = '''
        multiplicity 1
        1 C u0 p1 c0 {2,S} {3,S}
        2 H u0 p0 c0 {1,S}
        3 H u0 p0 c0 {1,S}
        '''
        
        mol = Molecule().fromAdjacencyList(ch2_s)
        self.assertEqual( mol.toAugmentedInChI(), 'InChI=1S/CH2/h1H2/lp1')
        self.assertEqual( mol.toSMILES(), '[CH2]')
        
        
    def testGetSymmetryNumber(self):
        """
        Test that the symmetry number getter works properly
        """
        
        mol = Molecule().fromSMILES('C')
        
        self.assertEquals(12, mol.getSymmetryNumber())
        
        empty = Molecule()
        self.assertEquals(1, empty.getSymmetryNumber())
    
    def testMoleculeProps(self):
        """
        Test a key-value pair is added to the props attribute of Molecule.
        """
        self.molecule[0].props['foo'] = 'bar'
        self.assertIsInstance(self.molecule[0].props, dict)
        self.assertEquals(self.molecule[0].props['foo'], 'bar')
        
    def testMoleculeProps_object_attribute(self):
        """
        Test that Molecule's props dictionaries are independent of each other.
        
        Create a test in which is checked whether props is an object attribute rather
        than a class attribute
        """
        spc2 = Molecule()
        self.molecule[0].props['foo'] = 'bar'
        spc3 = Molecule()
        spc3.props['foo'] = 'bla'
        self.assertEquals(self.molecule[0].props['foo'], 'bar')
        self.assertDictEqual(spc2.props, {})
        self.assertDictEqual(spc3.props, {'foo': 'bla'})
        
    @work_in_progress
    def testCountInternalRotorsDimethylAcetylene(self):
        """
        Test the Molecule.countInternalRotors() method for dimethylacetylene.
        
        This is a "hard" test that currently fails.
        """
        self.assertEqual(Molecule().fromSMILES('CC#CC').countInternalRotors(), 1)
        
    def testSaturateAromaticRadical(self):
        """
        Test that the Molecule.saturate() method works properly for an indenyl radical
        containing Benzene bonds
        """
        indenyl = Molecule().fromAdjacencyList("""
multiplicity 2
1  C u0 p0 c0 {2,B} {3,S} {4,B}
2  C u0 p0 c0 {1,B} {5,B} {6,S}
3  C u0 p0 c0 {1,S} {7,D} {11,S}
4  C u0 p0 c0 {1,B} {8,B} {12,S}
5  C u0 p0 c0 {2,B} {9,B} {15,S}
6  C u1 p0 c0 {2,S} {7,S} {16,S}
7  C u0 p0 c0 {3,D} {6,S} {10,S}
8  C u0 p0 c0 {4,B} {9,B} {13,S}
9  C u0 p0 c0 {5,B} {8,B} {14,S}
10 H u0 p0 c0 {7,S}
11 H u0 p0 c0 {3,S}
12 H u0 p0 c0 {4,S}
13 H u0 p0 c0 {8,S}
14 H u0 p0 c0 {9,S}
15 H u0 p0 c0 {5,S}
16 H u0 p0 c0 {6,S}
""")
        indene = Molecule().fromAdjacencyList("""
1  C u0 p0 c0 {2,B} {3,S} {4,B}
2  C u0 p0 c0 {1,B} {5,B} {6,S}
3  C u0 p0 c0 {1,S} {7,D} {11,S}
4  C u0 p0 c0 {1,B} {8,B} {12,S}
5  C u0 p0 c0 {2,B} {9,B} {15,S}
6  C u0 p0 c0 {2,S} {7,S} {16,S} {17,S}
7  C u0 p0 c0 {3,D} {6,S} {10,S}
8  C u0 p0 c0 {4,B} {9,B} {13,S}
9  C u0 p0 c0 {5,B} {8,B} {14,S}
10 H u0 p0 c0 {7,S}
11 H u0 p0 c0 {3,S}
12 H u0 p0 c0 {4,S}
13 H u0 p0 c0 {8,S}
14 H u0 p0 c0 {9,S}
15 H u0 p0 c0 {5,S}
16 H u0 p0 c0 {6,S}
17 H u0 p0 c0 {6,S}
""")
        saturated_molecule = indenyl.copy(deep=True)
        saturated_molecule.saturate_radicals()
        self.assertTrue(saturated_molecule.isIsomorphic(indene))
<<<<<<< HEAD
        
    def testFusedAromatic(self):
        """Test we can make aromatic perylene from both adjlist and SMILES"""
        perylene = Molecule().fromAdjacencyList("""
1  C u0 p0 c0 {3,B} {6,B} {7,B}
2  C u0 p0 c0 {4,B} {5,B} {8,B}
3  C u0 p0 c0 {1,B} {4,B} {11,B}
4  C u0 p0 c0 {2,B} {3,B} {12,B}
5  C u0 p0 c0 {2,B} {6,B} {15,B}
6  C u0 p0 c0 {1,B} {5,B} {16,B}
7  C u0 p0 c0 {1,B} {9,B} {10,B}
8  C u0 p0 c0 {2,B} {13,B} {14,B}
9  C u0 p0 c0 {7,B} {17,B} {22,S}
10 C u0 p0 c0 {7,B} {18,B} {23,S}
11 C u0 p0 c0 {3,B} {18,B} {25,S}
12 C u0 p0 c0 {4,B} {19,B} {26,S}
13 C u0 p0 c0 {8,B} {19,B} {28,S}
14 C u0 p0 c0 {8,B} {20,B} {29,S}
15 C u0 p0 c0 {5,B} {20,B} {31,S}
16 C u0 p0 c0 {6,B} {17,B} {32,S}
17 C u0 p0 c0 {9,B} {16,B} {21,S}
18 C u0 p0 c0 {10,B} {11,B} {24,S}
19 C u0 p0 c0 {12,B} {13,B} {27,S}
20 C u0 p0 c0 {14,B} {15,B} {30,S}
21 H u0 p0 c0 {17,S}
22 H u0 p0 c0 {9,S}
23 H u0 p0 c0 {10,S}
24 H u0 p0 c0 {18,S}
25 H u0 p0 c0 {11,S}
26 H u0 p0 c0 {12,S}
27 H u0 p0 c0 {19,S}
28 H u0 p0 c0 {13,S}
29 H u0 p0 c0 {14,S}
30 H u0 p0 c0 {20,S}
31 H u0 p0 c0 {15,S}
32 H u0 p0 c0 {16,S}
""")
        perylene2 = Molecule().fromSMILES('c1cc2cccc3c4cccc5cccc(c(c1)c23)c54')
        self.assertTrue(perylene.isIsomorphic(perylene2))
=======

    def testSurfaceMolecules(self):
        """
        Test that we can identify surface molecules.
        """
        adsorbed = Molecule().fromAdjacencyList("""
                                                1 H u0 p0 c0 {2,S}
                                                2 X u0 p0 c0 {1,S}
                                                """)
        self.assertTrue(adsorbed.containsSurfaceSite())
        gas = Molecule().fromAdjacencyList("""
                                        1 H u0 p0 c0 {2,S}
                                        2 H u0 p0 c0 {1,S}
                                        """)
        self.assertFalse(gas.containsSurfaceSite())

        surface_site = Molecule().fromAdjacencyList("""
                                                1 X u0 p0 c0
                                                """)
        self.assertTrue((surface_site.isSurfaceSite()))
        self.assertFalse((adsorbed.isSurfaceSite()))
        self.assertFalse((gas.isSurfaceSite()))
>>>>>>> cc9eaf3c

    def testMalformedAugmentedInChI(self):
        """Test that augmented inchi without InChI layer raises Exception."""
        from .inchi import InchiException

        malform_aug_inchi = 'foo'
        with self.assertRaises(InchiException):
            mol = Molecule().fromAugmentedInChI(malform_aug_inchi)

    def testMalformedAugmentedInChI_Wrong_InChI_Layer(self):
        """Test that augmented inchi with wrong layer is caught."""
        malform_aug_inchi = 'InChI=1S/CH3/h1H2'
        with self.assertRaises(Exception):
            mol = Molecule().fromAugmentedInChI(malform_aug_inchi)

    def testMalformedAugmentedInChI_Wrong_Mult(self):
        """Test that augmented inchi with wrong layer is caught."""
        malform_aug_inchi = 'InChI=1S/CH3/h1H3'
        with self.assertRaises(Exception):
            mol = Molecule().fromAugmentedInChI(malform_aug_inchi)

    def testMalformedAugmentedInChI_Wrong_Indices(self):
        """Test that augmented inchi with wrong layer is caught."""
        malform_aug_inchi = 'InChI=1S/C6H6/c1-3-5-6-4-2/h1,6H,2,5H2/u4,1'
        with self.assertRaises(Exception):
            mol = Molecule().fromAugmentedInChI(malform_aug_inchi)

    def testUpdateLonePairs(self):
        adjlist = """
1 Si u0 p1 c0 {2,S} {3,S}
2 H  u0 p0 c0 {1,S}
3 H  u0 p0 c0 {1,S}
"""

        mol = Molecule().fromAdjacencyList(adjlist)
        mol.updateLonePairs()
        lp = 0
        for atom in mol.atoms:
            lp += atom.lonePairs
        self.assertEqual(lp, 1)
                    
    def testLargeMolUpdate(self):
        adjlist = """
1  C u0 p0 c0 {7,S} {33,S} {34,S} {35,S}
2  C u0 p0 c0 {8,S} {36,S} {37,S} {38,S}
3  C u0 p0 c0 {5,S} {9,D} {39,S}
4  C u0 p0 c0 {6,S} {10,D} {40,S}
5  C u0 p0 c0 {3,S} {17,S} {41,S} {85,S}
6  C u0 p0 c0 {4,S} {18,D} {42,S}
7  C u0 p0 c0 {1,S} {11,S} {43,S} {44,S}
8  C u0 p0 c0 {2,S} {12,S} {45,S} {46,S}
9  C u0 p0 c0 {3,D} {31,S} {47,S}
10 C u0 p0 c0 {4,D} {32,S} {48,S}
11 C u0 p0 c0 {7,S} {19,S} {51,S} {52,S}
12 C u0 p0 c0 {8,S} {20,S} {53,S} {54,S}
13 C u0 p0 c0 {18,S} {32,S} {50,S} {86,S}
14 C u0 p0 c0 {17,D} {31,S} {49,S}
15 C u0 p0 c0 {17,S} {25,S} {63,S} {64,S}
16 C u0 p0 c0 {18,S} {26,S} {65,S} {66,S}
17 C u0 p0 c0 {5,S} {14,D} {15,S}
18 C u0 p0 c0 {6,D} {13,S} {16,S}
19 C u0 p0 c0 {11,S} {23,S} {55,S} {56,S}
20 C u0 p0 c0 {12,S} {24,S} {57,S} {58,S}
21 C u0 p0 c0 {25,S} {29,S} {75,S} {76,S}
22 C u0 p0 c0 {26,S} {30,S} {77,S} {78,S}
23 C u0 p0 c0 {19,S} {27,S} {71,S} {72,S}
24 C u0 p0 c0 {20,S} {28,S} {73,S} {74,S}
25 C u0 p0 c0 {15,S} {21,S} {59,S} {60,S}
26 C u0 p0 c0 {16,S} {22,S} {61,S} {62,S}
27 C u0 p0 c0 {23,S} {29,S} {79,S} {80,S}
28 C u0 p0 c0 {24,S} {30,S} {81,S} {82,S}
29 C u0 p0 c0 {21,S} {27,S} {67,S} {68,S}
30 C u0 p0 c0 {22,S} {28,S} {69,S} {70,S}
31 C u0 p0 c0 {9,S} {14,S} {32,S} {83,S}
32 C u0 p0 c0 {10,S} {13,S} {31,S} {84,S}
33 H u0 p0 c0 {1,S}
34 H u0 p0 c0 {1,S}
35 H u0 p0 c0 {1,S}
36 H u0 p0 c0 {2,S}
37 H u0 p0 c0 {2,S}
38 H u0 p0 c0 {2,S}
39 H u0 p0 c0 {3,S}
40 H u0 p0 c0 {4,S}
41 H u0 p0 c0 {5,S}
42 H u0 p0 c0 {6,S}
43 H u0 p0 c0 {7,S}
44 H u0 p0 c0 {7,S}
45 H u0 p0 c0 {8,S}
46 H u0 p0 c0 {8,S}
47 H u0 p0 c0 {9,S}
48 H u0 p0 c0 {10,S}
49 H u0 p0 c0 {14,S}
50 H u0 p0 c0 {13,S}
51 H u0 p0 c0 {11,S}
52 H u0 p0 c0 {11,S}
53 H u0 p0 c0 {12,S}
54 H u0 p0 c0 {12,S}
55 H u0 p0 c0 {19,S}
56 H u0 p0 c0 {19,S}
57 H u0 p0 c0 {20,S}
58 H u0 p0 c0 {20,S}
59 H u0 p0 c0 {25,S}
60 H u0 p0 c0 {25,S}
61 H u0 p0 c0 {26,S}
62 H u0 p0 c0 {26,S}
63 H u0 p0 c0 {15,S}
64 H u0 p0 c0 {15,S}
65 H u0 p0 c0 {16,S}
66 H u0 p0 c0 {16,S}
67 H u0 p0 c0 {29,S}
68 H u0 p0 c0 {29,S}
69 H u0 p0 c0 {30,S}
70 H u0 p0 c0 {30,S}
71 H u0 p0 c0 {23,S}
72 H u0 p0 c0 {23,S}
73 H u0 p0 c0 {24,S}
74 H u0 p0 c0 {24,S}
75 H u0 p0 c0 {21,S}
76 H u0 p0 c0 {21,S}
77 H u0 p0 c0 {22,S}
78 H u0 p0 c0 {22,S}
79 H u0 p0 c0 {27,S}
80 H u0 p0 c0 {27,S}
81 H u0 p0 c0 {28,S}
82 H u0 p0 c0 {28,S}
83 H u0 p0 c0 {31,S}
84 H u0 p0 c0 {32,S}
85 H u0 p0 c0 {5,S}
86 H u0 p0 c0 {13,S}
        """
        mol = Molecule().fromAdjacencyList(adjlist)

        mol.resetConnectivityValues()

        try:
            mol.updateConnectivityValues()
        except OverflowError:
            self.fail("updateConnectivityValues() raised OverflowError unexpectedly!")

    def testLargeMolCreation(self):
        """
        Test molecules between C1 to C201 in 10 carbon intervals to make
        sure that overflow errors are not generated.
        """
        for i in xrange(1,202,10):
            smi = 'C'*i
            try:
                m = Molecule(SMILES=smi)
            except OverflowError:
                self.fail('Creation of C{} failed!'.format(i))

    def testGetPolycyclicRings(self):
        """
        Test that polycyclic rings within a molecule are returned properly in the function
        `Graph().getPolycyclicRings()`
        """
        # norbornane
        m1 = Molecule(SMILES='C1CC2CCC1C2')
        polyrings1 = m1.getPolycyclicRings()
        self.assertEqual(len(polyrings1), 1)
        ring = polyrings1[0]
        self.assertEqual(len(ring),7)  # 7 carbons in cycle
        
        # dibenzyl
        m2 = Molecule(SMILES='C1=CC=C(C=C1)CCC1C=CC=CC=1')
        polyrings2 = m2.getPolycyclicRings()
        self.assertEqual(len(polyrings2), 0)
        
        # spiro[2.5]octane
        m3 = Molecule(SMILES='C1CCC2(CC1)CC2')
        polyrings3 = m3.getPolycyclicRings()
        self.assertEqual(len(polyrings3), 1)
        ring = polyrings3[0]
        self.assertEqual(len(ring),8)
        
        # 1-phenyl norbornane
        m4 = Molecule(SMILES='C1=CC=C(C=C1)C12CCC(CC1)C2')
        polyrings4 = m4.getPolycyclicRings()
        self.assertEqual(len(polyrings4), 1)
        ring = polyrings4[0]
        self.assertEqual(len(ring),7)
        
    def testGetMonocyclicRings(self):
        """
        Test that monocyclic rings within a molecule are returned properly in the function
        `Graph().getMonocyclicRings()`
        """
        m1 = Molecule(SMILES='C(CCCC1CCCCC1)CCCC1CCCC1')
        monorings = m1.getMonocyclicRings()
        self.assertEqual(len(monorings),2)
        
        m2 = Molecule(SMILES='C(CCC1C2CCC1CC2)CC1CCC1')
        monorings = m2.getMonocyclicRings()
        self.assertEqual(len(monorings),1)
        self.assertEqual(len(monorings[0]),4)
        
        m3 = Molecule(SMILES='CCCCC')
        monorings = m3.getMonocyclicRings()
        self.assertEqual(len(monorings),0)
        
    def testGetDisparateRings(self):
        """
        Test that monocyclic rings within a molecule are returned properly in the function
        `Graph().getDisparateRings()`
        """
        
        # norbornane
        m1 = Molecule(SMILES='C1CC2CCC1C2')
        monorings, polyrings = m1.getDisparateRings()
        self.assertEqual(len(monorings), 0)
        self.assertEqual(len(polyrings), 1)
        self.assertEqual(len(polyrings[0]), 7)  # 7 carbons in cycle

        # norbornane + cyclobutane on chain
        m2 = Molecule(SMILES='C(CCC1C2CCC1CC2)CC1CCC1')
        monorings, polyrings = m2.getDisparateRings()
        self.assertEqual(len(monorings), 1)
        self.assertEqual(len(polyrings), 1)
        self.assertEqual(len(monorings[0]), 4)
        self.assertEqual(len(polyrings[0]), 7)

        # spiro-octane + cyclobutane on chain
        m3 = Molecule(SMILES='C1CCC2(CC1)CC2CCCCC1CCC1')
        monorings, polyrings = m3.getDisparateRings()
        self.assertEqual(len(polyrings), 1)
        self.assertEqual(len(monorings), 1)
        self.assertEqual(len(monorings[0]), 4)
        self.assertEqual(len(polyrings[0]), 8)

        # butane
        m4 = Molecule(SMILES='CCCC')
        monorings, polyrings = m4.getDisparateRings()
        self.assertEqual(len(monorings), 0)
        self.assertEqual(len(polyrings), 0)

        # benzene + cyclopropane on chain + cyclopropane on chain
        m5 = Molecule(SMILES='C1=CC=C(CCCC2CC2)C(=C1)CCCCCC1CC1')
        monorings, polyrings = m5.getDisparateRings()
        self.assertEqual(len(monorings), 3)
        self.assertEqual(len(polyrings), 0)

        # octacene
        m6 = Molecule(SMILES='c1ccc2cc3cc4cc5cc6cc7cc8ccccc8cc7cc6cc5cc4cc3cc2c1')
        monorings, polyrings = m6.getDisparateRings()
        self.assertEqual(len(monorings), 0)
        self.assertEqual(len(polyrings), 1)
        self.assertEqual(len(polyrings[0]), 34)

        # JP-10
        m7 = Molecule(SMILES='C1CC2C3CCC(C3)C2C1')
        monorings, polyrings = m7.getDisparateRings()
        self.assertEqual(len(monorings), 0)
        self.assertEqual(len(polyrings), 1)
        self.assertEqual(len(polyrings[0]), 10)

    def testGetSmallestSetOfSmallestRings(self):
        """
        Test that SSSR within a molecule are returned properly in the function
        `Graph().getSmallestSetOfSmallestRings()`
        """

        m1 = Molecule(SMILES='C12CCC1C3CC2CC3')
        sssr1 = m1.getSmallestSetOfSmallestRings()
        sssr1_sizes = sorted([len(ring) for ring in sssr1])
        sssr1_sizes_expected = [4, 5, 5]
        self.assertEqual(sssr1_sizes, sssr1_sizes_expected)
        
        m2 = Molecule(SMILES='C1(CC2)C(CC3)CC3C2C1')
        sssr2 = m2.getSmallestSetOfSmallestRings()
        sssr2_sizes = sorted([len(ring) for ring in sssr2])
        sssr2_sizes_expected = [5, 5, 6]
        self.assertEqual(sssr2_sizes, sssr2_sizes_expected)
        
        
        m3 = Molecule(SMILES='C1(CC2)C2C(CCCC3)C3C1')
        sssr3 = m3.getSmallestSetOfSmallestRings()
        sssr3_sizes = sorted([len(ring) for ring in sssr3])
        sssr3_sizes_expected = [4, 5, 6]
        self.assertEqual(sssr3_sizes, sssr3_sizes_expected)
        
        m4 = Molecule(SMILES='C12=CC=CC=C1C3=C2C=CC=C3')
        sssr4 = m4.getSmallestSetOfSmallestRings()
        sssr4_sizes = sorted([len(ring) for ring in sssr4])
        sssr4_sizes_expected = [4, 6, 6]
        self.assertEqual(sssr4_sizes, sssr4_sizes_expected)
        
        m5 = Molecule(SMILES='C12=CC=CC=C1CC3=C(C=CC=C3)C2')
        sssr5 = m5.getSmallestSetOfSmallestRings()
        sssr5_sizes = sorted([len(ring) for ring in sssr5])
        sssr5_sizes_expected = [6, 6, 6]
        self.assertEqual(sssr5_sizes, sssr5_sizes_expected)
    
    def testGetDeterministicSmallestSetOfSmallestRingsCase1(self):
        """
        Test fused tricyclic can be decomposed into single rings more 
        deterministically
        """
        smiles = 'C1C2C3C=CCCC2C13'

        previous_num_shared_atoms_list = None
        # repeat 100 time to test non-deterministic behavior
        for _ in range(100):
            mol =  Molecule().fromSMILES(smiles)
            sssr_det = mol.getDeterministicSmallestSetOfSmallestRings()

            
            num_shared_atoms_list = []
            for i, ring_i in enumerate(sssr_det):
                for j in range(i+1, len(sssr_det)):
                    ring_j = sssr_det[j]
                    num_shared_atoms = len(set(ring_i).intersection(ring_j))

                    num_shared_atoms_list.append(num_shared_atoms)

            num_shared_atoms_list = sorted(num_shared_atoms_list)
            
            if previous_num_shared_atoms_list is None:
                previous_num_shared_atoms_list = num_shared_atoms_list
                continue
            self.assertEqual(num_shared_atoms_list, previous_num_shared_atoms_list)
            previous_num_shared_atoms_list = num_shared_atoms_list

    def testGetDeterministicSmallestSetOfSmallestRingsCase2(self):
        """
        Test if two possible smallest rings can join the smallest set
        the method can pick one of them deterministically using sum of 
        atomic numbers along the rings.
        In this test case and with currect method setup, ring (CCSCCCCC)
        will be picked rather than ring(CCCOCC).
        """

        smiles = 'C1=CC2C3CSC(CO3)C2C1'

        previous_atom_symbols_list = None
        # repeat 100 time to test non-deterministic behavior
        for _ in range(100):
            mol =  Molecule().fromSMILES(smiles)
            sssr_det = mol.getDeterministicSmallestSetOfSmallestRings()

            atom_symbols_list = []
            for ring in sssr_det:
                atom_symbols = sorted([a.element.symbol for a in ring])
                atom_symbols_list.append(atom_symbols)

            atom_symbols_list = sorted(atom_symbols_list)

            if previous_atom_symbols_list is None:
                previous_atom_symbols_list = atom_symbols_list
                continue
            self.assertEqual(atom_symbols_list, previous_atom_symbols_list)
            previous_atom_symbols_list = atom_symbols_list

    @work_in_progress
    def testGetDeterministicSmallestSetOfSmallestRingsCase3(self):
        """
        Test if two possible smallest rings can join the smallest set
        the method can pick one of them deterministically when their
        sum of atomic numbers along the rings are also equal to each other.
        
        To break the tie, one option we have is to consider adding contributions
        from other parts of the molecule, such as atomic number weighted connectivity
        value and differentiate bond orders when calculating connectivity values.
        """
        smiles = 'C=1CC2C3CSC(O[Si]3)C2C1'

        previous_atom_symbols_list = None
        # repeat 100 time to test non-deterministic behavior
        for _ in range(100):
            mol =  Molecule().fromSMILES(smiles)
            sssr_det = mol.getDeterministicSmallestSetOfSmallestRings()

            atom_symbols_list = []
            for ring in sssr_det:
                atom_symbols = sorted([a.element.symbol for a in ring])
                atom_symbols_list.append(atom_symbols)

            atom_symbols_list = sorted(atom_symbols_list)

            if previous_atom_symbols_list is None:
                previous_atom_symbols_list = atom_symbols_list
                continue
            self.assertEqual(atom_symbols_list, previous_atom_symbols_list)
            previous_atom_symbols_list = atom_symbols_list

    def testToGroup(self):
        """
        Test if we can convert a Molecule object into a Group object.
        """
        mol = Molecule().fromSMILES('CC(C)CCCC(C)C1CCC2C3CC=C4CC(O)CCC4(C)C3CCC12C')#cholesterol
        group = mol.toGroup()
        
        self.assertTrue(isinstance(group, Group))
        
        self.assertEquals(len(mol.atoms), len(group.atoms))

        molbondcount = sum([1 for atom in mol.atoms for bondedAtom, bond in atom.edges.iteritems()])
        groupbondcount = sum([1 for atom in group.atoms for bondedAtom, bond in atom.edges.iteritems()])
        self.assertEquals(molbondcount, groupbondcount)

        for i, molAt in enumerate(mol.atoms):
            groupAtom = group.atoms[i]
            atomTypes = [groupAtomType.equivalent(molAt.atomType) for groupAtomType in groupAtom.atomType]
            self.assertTrue(any(atomTypes))

    def testToAdjacencyListWithIsotopes(self):
        """
        Test the Molecule.toAdjacencyList() method works for atoms with unexpected isotopes.
        """

        mol = Molecule().fromSMILES('CC')
        mol.atoms[0].element = getElement('C', 13)

        adjlist = mol.toAdjacencyList().translate(None, '\n ')
        adjlistExp = """
        1 C u0 p0 c0 i13 {2,S} {3,S} {4,S} {5,S}
        2 C u0 p0 c0 {1,S} {6,S} {7,S} {8,S}
        3 H u0 p0 c0 {1,S}
        4 H u0 p0 c0 {1,S}
        5 H u0 p0 c0 {1,S}
        6 H u0 p0 c0 {2,S}
        7 H u0 p0 c0 {2,S}
        8 H u0 p0 c0 {2,S}
        """.translate(None, '\n ')
        
        self.assertEquals(adjlist, adjlistExp)

        mol = Molecule().fromSMILES('CC')
        mol.atoms[2].element = getElement('H', 2)

        adjlist = mol.toAdjacencyList().translate(None, '\n ')
        adjlistExp = """
        1 C u0 p0 c0 {2,S} {3,S} {4,S} {5,S}
        2 C u0 p0 c0 {1,S} {6,S} {7,S} {8,S}
        3 H u0 p0 c0 i2 {1,S}
        4 H u0 p0 c0 {1,S}
        5 H u0 p0 c0 {1,S}
        6 H u0 p0 c0 {2,S}
        7 H u0 p0 c0 {2,S}
        8 H u0 p0 c0 {2,S}
        """.translate(None, '\n ')
        
        self.assertEquals(adjlist, adjlistExp)


        mol = Molecule().fromSMILES('OC')
        mol.atoms[0].element = getElement('O', 18)

        adjlist = mol.toAdjacencyList().translate(None, '\n ')
        adjlistExp = """
        1 O u0 p2 c0 i18 {2,S} {3,S}
        2 C u0 p0 c0 {1,S} {4,S} {5,S} {6,S}
        3 H u0 p0 c0 {1,S}
        4 H u0 p0 c0 {2,S}
        5 H u0 p0 c0 {2,S}
        6 H u0 p0 c0 {2,S}
        """.translate(None, '\n ')
        
        self.assertEquals(adjlist, adjlistExp)

    def testFromAdjacencyListWithIsotopes(self):
        """
        Test the Molecule.fromAdjacencyList() method works for atoms with unexpected isotopes.
        """

        exp = Molecule().fromSMILES('CC')
        exp.atoms[0].element = getElement('C', 13)

        adjlistCalc = """
        1 C u0 p0 c0 i13 {2,S} {3,S} {4,S} {5,S}
        2 C u0 p0 c0 {1,S} {6,S} {7,S} {8,S}
        3 H u0 p0 c0 {1,S}
        4 H u0 p0 c0 {1,S}
        5 H u0 p0 c0 {1,S}
        6 H u0 p0 c0 {2,S}
        7 H u0 p0 c0 {2,S}
        8 H u0 p0 c0 {2,S}
        """
        calc = Molecule().fromAdjacencyList(adjlistCalc)
        
        self.assertTrue(exp.isIsomorphic(calc))

        exp = Molecule().fromSMILES('CC')
        exp.atoms[2].element = getElement('H', 2)

        adjlistCalc = """
        1 C u0 p0 c0 {2,S} {3,S} {4,S} {5,S}
        2 C u0 p0 c0 {1,S} {6,S} {7,S} {8,S}
        3 H u0 p0 c0 i2 {1,S}
        4 H u0 p0 c0 {1,S}
        5 H u0 p0 c0 {1,S}
        6 H u0 p0 c0 {2,S}
        7 H u0 p0 c0 {2,S}
        8 H u0 p0 c0 {2,S}
        """
        calc = Molecule().fromAdjacencyList(adjlistCalc)
        
        self.assertTrue(exp.isIsomorphic(calc))

        exp = Molecule().fromSMILES('OC')
        exp.atoms[0].element = getElement('O', 18)

        adjlistCalc = """
        1 O u0 p2 c0 i18 {2,S} {3,S}
        2 C u0 p0 c0 {1,S} {4,S} {5,S} {6,S}
        3 H u0 p0 c0 {1,S}
        4 H u0 p0 c0 {2,S}
        5 H u0 p0 c0 {2,S}
        6 H u0 p0 c0 {2,S}
        """
        calc = Molecule().fromAdjacencyList(adjlistCalc)
        
        self.assertTrue(exp.isIsomorphic(calc))

    def testAromaticityPerceptionBenzene(self):
        """Test aromaticity perception via getAromaticRings for benzene."""
        mol = Molecule(SMILES='c1ccccc1')
        aromaticAtoms, aromaticBonds = mol.getAromaticRings()
        self.assertEqual(len(aromaticAtoms), 1)
        self.assertEqual(len(aromaticBonds), 1)
        for bond in aromaticBonds[0]:
            self.assertTrue(bond.atom1 in aromaticAtoms[0] and bond.atom2 in aromaticAtoms[0])

    def testAromaticityPerceptionTetralin(self):
        """Test aromaticity perception via getAromaticRings for tetralin."""
        mol = Molecule(SMILES='c1ccc2c(c1)CCCC2')
        aromaticAtoms, aromaticBonds = mol.getAromaticRings()
        self.assertEqual(len(aromaticAtoms), 1)
        self.assertEqual(len(aromaticBonds), 1)
        for bond in aromaticBonds[0]:
            self.assertTrue(bond.atom1 in aromaticAtoms[0] and bond.atom2 in aromaticAtoms[0])

    def testAromaticityPerceptionBiphenyl(self):
        """Test aromaticity perception via getAromaticRings for biphenyl."""
        mol = Molecule(SMILES='c1ccc(cc1)c2ccccc2')
        aromaticAtoms, aromaticBonds = mol.getAromaticRings()
        self.assertEqual(len(aromaticAtoms), 2)
        self.assertEqual(len(aromaticBonds), 2)
        for index in range(len(aromaticAtoms)):
            for bond in aromaticBonds[index]:
                self.assertTrue(bond.atom1 in aromaticAtoms[index] and bond.atom2 in aromaticAtoms[index])

    def testAromaticityPerceptionAzulene(self):
        """Test aromaticity perception via getAromaticRings for azulene."""
        mol = Molecule(SMILES='c1cccc2cccc2c1')
        aromaticAtoms, aromaticBonds = mol.getAromaticRings()
        self.assertEqual(len(aromaticAtoms), 0)
        self.assertEqual(len(aromaticBonds), 0)

    def testAromaticityPerceptionFuran(self):
        """Test aromaticity perception via getAromaticRings for furan."""
        mol = Molecule(SMILES='c1ccoc1')
        aromaticAtoms, aromaticBonds = mol.getAromaticRings()
        self.assertEqual(len(aromaticAtoms), 0)
        self.assertEqual(len(aromaticBonds), 0)

    def testArylRadicalTrue(self):
        """Test aryl radical perception for phenyl radical."""
        mol = Molecule(SMILES='[c]1ccccc1')
        self.assertTrue(mol.isArylRadical())

    def testArylRadicalFalse(self):
        """Test aryl radical perception for benzyl radical."""
        mol = Molecule(SMILES='[CH2]c1ccccc1')
        self.assertFalse(mol.isArylRadical())

    def testArylRadicalBirad(self):
        """Test aryl radical perception for biradical species.

        This is a case that is not properly handled right now, since a single boolean cannot
        characterize multiple radicals. In such cases, the method will return false if
        any of the radicals is not an aryl radical."""
        mol = Molecule(SMILES='[CH2]c1c[c]ccc1')
        self.assertFalse(mol.isArylRadical())

    def testIdenticalTrue(self):
        """Test that the isIdentical returns True with butane"""
        mol = Molecule(SMILES='CCCC')
        mol.assignAtomIDs()
        molCopy = mol.copy(deep=True)
        self.assertTrue(mol.isIsomorphic(molCopy))
        self.assertTrue(mol.isIdentical(molCopy))

    def testIdenticalTrue2(self):
        """Test that isIdentical with strict=False returns True with allyl"""
        mol = Molecule(SMILES='C=C[CH2]')
        mol.assignAtomIDs()
        res = mol.generate_resonance_structures(keep_isomorphic=True)
        self.assertEqual(len(res), 2)

        mol2 = res[1]
        self.assertTrue(mol.isIsomorphic(mol2))
        self.assertFalse(mol.isIdentical(mol2))
        self.assertTrue(mol.isIdentical(mol2, strict=False))

    def testIdenticalFalse(self):
        """Test that the isIdentical returns False with butane"""
        mol = Molecule(SMILES='CCCC')
        mol.assignAtomIDs()
        molCopy = mol.copy(deep=True)
        # Remove a hydrogen from mol
        a = mol.atoms[-1]

        mol.removeAtom(a)
        # Remove a different hydrogen from molCopy
        b = molCopy.atoms[-2]

        molCopy.removeAtom(b)

        self.assertTrue(mol.isIsomorphic(molCopy))
        self.assertFalse(mol.isIdentical(molCopy))

    def testIdenticalFalse2(self):
        """Test that the isIdentical method returns False with ethene"""
        # Manually test addition of H radical to ethene
        reactant1 = Molecule(SMILES='C=C')
        carbons = [atom for atom in reactant1.atoms if atom.symbol == 'C']
        carbons[0].label = '*1'
        carbons[1].label = '*2'
        reactant2 = Molecule(SMILES='[H]')
        reactant2.atoms[0].label = '*3'
        # Merge reactants
        mol = reactant1.merge(reactant2)
        mol.assignAtomIDs()
        molCopy = mol.copy(deep=True)
        # Manually perform R_Addition_MultipleBond of *3 to *1
        labeledAtoms = mol.getLabeledAtoms()
        mol.getBond(labeledAtoms['*1'], labeledAtoms['*2']).decrementOrder()
        mol.addBond(Bond(labeledAtoms['*1'], labeledAtoms['*3'], order='S'))
        labeledAtoms['*2'].incrementRadical()
        labeledAtoms['*3'].decrementRadical()
        # Manually perform R_Addition_MultipleBond of *3 to *2
        labeledAtoms = molCopy.getLabeledAtoms()
        molCopy.getBond(labeledAtoms['*1'], labeledAtoms['*2']).decrementOrder()
        molCopy.addBond(Bond(labeledAtoms['*2'], labeledAtoms['*3'], order='S'))
        labeledAtoms['*1'].incrementRadical()
        labeledAtoms['*3'].decrementRadical()

        self.assertTrue(mol.isIsomorphic(molCopy))
        self.assertFalse(mol.isIdentical(molCopy))

    def testatomidvalid(self):
        """see if the atomIDVvalid method properly returns True"""
        mol = Molecule(SMILES='CCCC')
        for index, atom in enumerate(mol.atoms):
            atom.id =index
        self.assertTrue(mol.atomIDValid())

    def testatomidvalid2(self):
        """see if the atomIDVvalid method properly returns False"""
        mol = Molecule(SMILES='CCCC')
        for index, atom in enumerate(mol.atoms):
            atom.index =index
        mol.atoms[3].index = 4
        self.assertFalse(mol.atomIDValid())

    def testatomidvalid2(self):
        """see if the atomIDVvalid method properly returns False"""
        mol = Molecule(SMILES='CCCC')
        self.assertFalse(mol.atomIDValid())

    def testassignatomid(self):
        """see if the assignAtomID method properly labels molecule"""
        mol = Molecule(SMILES='CCCC')
        mol.assignAtomIDs()
        self.assertTrue(mol.atomIDValid())

    def testFingerprintProperty(self):
        """Test that the Molecule.fingerprint property works"""
        # Test getting fingerprint
        self.assertEqual(self.molecule[0].fingerprint, 'CH2NO2')

        # Test setting fingerprint
        self.molecule[0].fingerprint = 'nitronate'
        self.assertEqual(self.molecule[0].fingerprint, 'nitronate')

    def testSaturateUnfilledValence(self):
        """
        Test the saturateUnfilledValence for an aromatic and nonaromatic case
        """
        #test butane
        expected = Molecule(SMILES='CCCC')
        test = expected.copy(deep = True)
        test.deleteHydrogens()

        hydrogens = 0
        for atom in test.atoms:
            if atom.isHydrogen(): hydrogens +=1
        self.assertEquals(hydrogens, 0)

        test.saturate_unfilled_valence()

        hydrogens = 0
        for atom in test.atoms:
            if atom.isHydrogen(): hydrogens +=1
        self.assertEquals(hydrogens, 10)

        test.update()
        self.assertTrue(expected.isIsomorphic(test))

        #test benzene
        expected = Molecule(SMILES='c1ccccc1')
        test = expected.copy(deep = True)
        test.deleteHydrogens()
        hydrogens = 0
        for atom in test.atoms:
            if atom.isHydrogen(): hydrogens +=1
        self.assertEquals(hydrogens, 0)

        test.saturate_unfilled_valence()

        hydrogens = 0
        for atom in test.atoms:
            if atom.isHydrogen(): hydrogens +=1
        self.assertEquals(hydrogens, 6)

        test.update()
        self.assertTrue(expected.isIsomorphic(test))

    def test_get_element_count(self):
        """Test that we can count elements properly."""
        mol1 = Molecule(SMILES='c1ccccc1')
        expected1 = {'C': 6, 'H': 6}
        result1 = mol1.get_element_count()
        self.assertEqual(expected1, result1)

        mol2 = Molecule(SMILES='CS(C)(=O)=O')
        expected2 = {'C': 2, 'H': 6, 'O': 2, 'S': 1}
        result2 = mol2.get_element_count()
        self.assertEqual(expected2, result2)

        mol3 = Molecule(SMILES='CCN')
        expected3 = {'C': 2, 'H': 7, 'N': 1}
        result3 = mol3.get_element_count()
        self.assertEqual(expected3, result3)

    def testRingPerception(self):
        """Test that identifying ring membership of atoms works properly."""
        mol = Molecule(SMILES='c12ccccc1cccc2')
        mol.identifyRingMembership()
        for atom in mol.atoms:
            if atom.element == 'C':
                self.assertTrue(atom.props['inRing'])
            elif atom.element == 'H':
                self.assertFalse(atom.props['inRing'])

    def test_enumerate_bonds(self):
        """Test that generating a count of bond labels works properly."""
        adj_list = '''
        1  O u0 p2 c0 {4,S} {23,S} {24,H}
        2  O u0 p2 c0 {8,S} {23,H} {24,S}
        3  C u0 p0 c0 {4,S} {6,S} {14,S} {15,S}
        4  C u0 p0 c0 {1,S} {3,S} {16,S} {17,S}
        5  C u0 p0 c0 {7,S} {12,S} {18,S} {19,S}
        6  C u0 p0 c0 {3,S} {8,B} {9,B}
        7  C u0 p0 c0 {5,S} {9,B} {10,B}
        8  C u0 p0 c0 {2,S} {6,B} {11,B}
        9  C u0 p0 c0 {6,B} {7,B} {22,S}
        10 C u0 p0 c0 {7,B} {11,B} {20,S}
        11 C u0 p0 c0 {8,B} {10,B} {21,S}
        12 C u0 p0 c0 {5,S} {13,T}
        13 C u0 p0 c0 {12,T} {25,S}
        14 H u0 p0 c0 {3,S}
        15 H u0 p0 c0 {3,S}
        16 H u0 p0 c0 {4,S}
        17 H u0 p0 c0 {4,S}
        18 H u0 p0 c0 {5,S}
        19 H u0 p0 c0 {5,S}
        20 H u0 p0 c0 {10,S}
        21 H u0 p0 c0 {11,S}
        22 H u0 p0 c0 {9,S}
        23 H u0 p0 c0 {1,S} {2,H}
        24 H u0 p0 c0 {1,H} {2,S}
        25 H u0 p0 c0 {13,S}
        '''
        mol = Molecule().fromAdjacencyList(adj_list)
        bonds = mol.enumerate_bonds()
        self.assertEqual(bonds['C#C'], 1)
        self.assertEqual(bonds['C-C'], 4)
        self.assertEqual(bonds['C-H'], 10)
        self.assertEqual(bonds['C-O'], 2)
        self.assertEqual(bonds['C:C'], 6)
        self.assertEqual(bonds['H-O'], 2)
        self.assertEqual(bonds['H~O'], 2)

################################################################################

if __name__ == '__main__':
    unittest.main( testRunner = unittest.TextTestRunner(verbosity=2) )<|MERGE_RESOLUTION|>--- conflicted
+++ resolved
@@ -1689,8 +1689,7 @@
         saturated_molecule = indenyl.copy(deep=True)
         saturated_molecule.saturate_radicals()
         self.assertTrue(saturated_molecule.isIsomorphic(indene))
-<<<<<<< HEAD
-        
+
     def testFusedAromatic(self):
         """Test we can make aromatic perylene from both adjlist and SMILES"""
         perylene = Molecule().fromAdjacencyList("""
@@ -1729,7 +1728,6 @@
 """)
         perylene2 = Molecule().fromSMILES('c1cc2cccc3c4cccc5cccc(c(c1)c23)c54')
         self.assertTrue(perylene.isIsomorphic(perylene2))
-=======
 
     def testSurfaceMolecules(self):
         """
@@ -1752,7 +1750,6 @@
         self.assertTrue((surface_site.isSurfaceSite()))
         self.assertFalse((adsorbed.isSurfaceSite()))
         self.assertFalse((gas.isSurfaceSite()))
->>>>>>> cc9eaf3c
 
     def testMalformedAugmentedInChI(self):
         """Test that augmented inchi without InChI layer raises Exception."""
