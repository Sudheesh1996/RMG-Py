--- conflicted
+++ resolved
@@ -52,12 +52,9 @@
 
 import logging
 
-<<<<<<< HEAD
-=======
 from .graph cimport Graph, Vertex, Edge
 from .molecule cimport Atom, Bond, Molecule
 from .element import PeriodicSystem
->>>>>>> 38071bc1
 from rmgpy.exceptions import KekulizationError, AtomTypeError
 from rmgpy.molecule.element import PeriodicSystem
 from rmgpy.molecule.molecule cimport Atom, Bond, Molecule
