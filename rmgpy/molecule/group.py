--- conflicted
+++ resolved
@@ -646,11 +646,9 @@
             elif value == 1.5:
                 values.append('B')
             elif value == 0:
-<<<<<<< HEAD
                 values.append('vdW')
-=======
+            elif value == 0.1:
                 values.append('H')
->>>>>>> f5b7467a
             else:
                 raise TypeError('Bond order number {} is not hardcoded as a string'.format(value))
         return values
@@ -675,7 +673,7 @@
             elif value == 'B':
                 values.append(1.5)
             elif value == 'H':
-                values.append(0)
+                values.append(0.1)
             else:
                 # try to see if an float disguised as a string was input by mistake
                 try:
