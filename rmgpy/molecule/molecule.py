#!/usr/bin/env python
# encoding: utf-8

################################################################################
#
#   RMG - Reaction Mechanism Generator
#
#   Copyright (c) 2009-2011 by the RMG Team (rmg_dev@mit.edu)
#
#   Permission is hereby granted, free of charge, to any person obtaining a
#   copy of this software and associated documentation files (the 'Software'),
#   to deal in the Software without restriction, including without limitation
#   the rights to use, copy, modify, merge, publish, distribute, sublicense,
#   and/or sell copies of the Software, and to permit persons to whom the
#   Software is furnished to do so, subject to the following conditions:
#
#   The above copyright notice and this permission notice shall be included in
#   all copies or substantial portions of the Software.
#
#   THE SOFTWARE IS PROVIDED 'AS IS', WITHOUT WARRANTY OF ANY KIND, EXPRESS OR
#   IMPLIED, INCLUDING BUT NOT LIMITED TO THE WARRANTIES OF MERCHANTABILITY,
#   FITNESS FOR A PARTICULAR PURPOSE AND NONINFRINGEMENT. IN NO EVENT SHALL THE
#   AUTHORS OR COPYRIGHT HOLDERS BE LIABLE FOR ANY CLAIM, DAMAGES OR OTHER
#   LIABILITY, WHETHER IN AN ACTION OF CONTRACT, TORT OR OTHERWISE, ARISING
#   FROM, OUT OF OR IN CONNECTION WITH THE SOFTWARE OR THE USE OR OTHER
#   DEALINGS IN THE SOFTWARE.
#
################################################################################

"""
This module provides classes and methods for working with molecules and
molecular configurations. A molecule is represented internally using a graph
data type, where atoms correspond to vertices and bonds correspond to edges.
Both :class:`Atom` and :class:`Bond` objects store semantic information that
describe the corresponding atom or bond.
"""

import cython
import logging
import os
import re
import element as elements
try:
    import openbabel
except:
    pass
from rdkit import Chem
from .graph import Vertex, Edge, Graph
from .group import GroupAtom, GroupBond, Group, ActionError
from .atomtype import AtomType, atomTypes, getAtomType
import rmgpy.constants as constants

################################################################################

class Atom(Vertex):
    """
    An atom. The attributes are:

    =================== =================== ====================================
    Attribute           Type                Description
    =================== =================== ====================================
    `atomType`          :class:`AtomType`   The :ref:`atom type <atom-types>`
    `element`           :class:`Element`    The chemical element the atom represents
    `radicalElectrons`  ``short``           The number of radical electrons
    `spinMultiplicity`  ``short``           The spin multiplicity of the atom
    `charge`            ``short``           The formal charge of the atom
    `label`             ``str``             A string label that can be used to tag individual atoms
<<<<<<< HEAD
    `coords`            ``numpy array``     The (x,y,z) coordinates in Angstrom
=======
    `coords`
    `lonePairs`         ``short``           The number of lone electron pairs
>>>>>>> a1f63b5d
    =================== =================== ====================================

    Additionally, the ``mass``, ``number``, and ``symbol`` attributes of the
    atom's element can be read (but not written) directly from the atom object,
    e.g. ``atom.symbol`` instead of ``atom.element.symbol``.
    """

<<<<<<< HEAD
    def __init__(self, element=None, radicalElectrons=0, spinMultiplicity=1, charge=0, label='', coords=None):
=======
    def __init__(self, element=None, radicalElectrons=0, spinMultiplicity=1, charge=0, label='', lonePairs=0, coords=None):
>>>>>>> a1f63b5d
        Vertex.__init__(self)
        if isinstance(element, str):
            self.element = elements.__dict__[element]
        else:
            self.element = element
        self.radicalElectrons = radicalElectrons
        self.spinMultiplicity = spinMultiplicity
        self.charge = charge
        self.label = label
        self.atomType = None
<<<<<<< HEAD
=======
        self.lonePairs = lonePairs
>>>>>>> a1f63b5d
        self.coords = coords

    def __str__(self):
        """
        Return a human-readable string representation of the object.
        """
        return '{0}{1}{2}'.format(
            str(self.element),
            '.' * self.radicalElectrons,
            '+' * self.charge if self.charge > 0 else '-' * -self.charge,
        )

    def __repr__(self):
        """
        Return a representation that can be used to reconstruct the object.
        """
        return "<Atom '{0}'>".format(str(self))

    def __reduce__(self):
        """
        A helper function used when pickling an object.
        Atomic coords are not saved.
        """
        d = {
            'edges': self.edges,
            'connectivity1': self.connectivity1,
            'connectivity2': self.connectivity2,
            'connectivity3': self.connectivity3,
            'sortingLabel': self.sortingLabel,
            'atomType': self.atomType.label if self.atomType else None,
        }
        return (Atom, (self.element.symbol, self.radicalElectrons, self.spinMultiplicity, self.charge, self.label), d)

    def __setstate__(self, d):
        """
        A helper function used when unpickling an object.
        """
        self.edges = d['edges']
        self.connectivity1 = d['connectivity1']
        self.connectivity2 = d['connectivity2']
        self.connectivity3 = d['connectivity3']
        self.sortingLabel = d['sortingLabel']
        self.atomType = atomTypes[d['atomType']] if d['atomType'] else None
    
    @property
    def mass(self): return self.element.mass
    
    @property
    def number(self): return self.element.number

    @property
    def symbol(self): return self.element.symbol
    
    @property
    def radius(self): return self.element.radius

    @property
    def bonds(self): return self.edges

    def equivalent(self, other):
        """
        Return ``True`` if `other` is indistinguishable from this atom, or
        ``False`` otherwise. If `other` is an :class:`Atom` object, then all
        attributes except `label` must match exactly. If `other` is an
        :class:`GroupAtom` object, then the atom must match any of the
        combinations in the atom pattern.
        """
        cython.declare(atom=Atom, ap=GroupAtom)
        if isinstance(other, Atom):
            atom = other
            return (self.element is atom.element and
                self.radicalElectrons == atom.radicalElectrons and
                self.spinMultiplicity == atom.spinMultiplicity and
                self.charge == atom.charge)
        elif isinstance(other, GroupAtom):
            cython.declare(a=AtomType, radical=cython.short, spin=cython.short, charge=cython.short)
            ap = other
            for a in ap.atomType:
                if self.atomType.equivalent(a): break
            else:
                return False
            for radical, spin in zip(ap.radicalElectrons, ap.spinMultiplicity):
                if self.radicalElectrons == radical and self.spinMultiplicity == spin: break
            else:
                return False
            for charge in ap.charge:
                if self.charge == charge: break
            else:
                return False
            return True

    def isSpecificCaseOf(self, other):
        """
        Return ``True`` if `self` is a specific case of `other`, or ``False``
        otherwise. If `other` is an :class:`Atom` object, then this is the same
        as the :meth:`equivalent()` method. If `other` is an
        :class:`GroupAtom` object, then the atom must match or be more
        specific than any of the combinations in the atom pattern.
        """
        if isinstance(other, Atom):
            return self.equivalent(other)
        elif isinstance(other, GroupAtom):
            cython.declare(atom=GroupAtom, a=AtomType, radical=cython.short, spin=cython.short, charge=cython.short, index=cython.int)
            atom = other
            if self.atomType is None:
                return False
            for a in atom.atomType: 
                if self.atomType.isSpecificCaseOf(a): break
            else:
                return False
            for index in range(len(atom.radicalElectrons)):
                radical = atom.radicalElectrons[index]
                spin = atom.spinMultiplicity[index]
                if self.radicalElectrons == radical and self.spinMultiplicity == spin: break
            else:
                return False
# until we have charges and lone pairs in the group values we neglect them here
#            for charge in atom.charge:
#                if self.charge == charge: break
#            else:
#                return False
            return True

    def copy(self):
        """
        Generate a deep copy of the current atom. Modifying the
        attributes of the copy will not affect the original.
        """
        cython.declare(a=Atom)
        #a = Atom(self.element, self.radicalElectrons, self.spinMultiplicity, self.charge, self.label)
        a = Atom.__new__(Atom)
        a.edges = {}
        a.resetConnectivityValues()
        a.element = self.element
        a.radicalElectrons = self.radicalElectrons
        a.spinMultiplicity = self.spinMultiplicity
        a.charge = self.charge
        a.label = self.label
        a.atomType = self.atomType
<<<<<<< HEAD
=======
        a.lonePairs = self.lonePairs
>>>>>>> a1f63b5d
        if self.coords is not None:
            a.coords = self.coords[:]
        return a

    def isHydrogen(self):
        """
        Return ``True`` if the atom represents a hydrogen atom or ``False`` if
        not.
        """
        return self.element.number == 1

    def isNonHydrogen(self):
        """
        Return ``True`` if the atom does not represent a hydrogen atom or
        ``False`` if not.
        """
        return self.element.number > 1

    def isCarbon(self):
        """
        Return ``True`` if the atom represents a carbon atom or ``False`` if
        not.
        """
        return self.element.number == 6
    
    def isNitrogen(self):
        """
        Return ``True`` if the atom represents a nitrogen atom or ``False`` if
        not.
        """
        return self.element.number == 7

    def isOxygen(self):
        """
        Return ``True`` if the atom represents an oxygen atom or ``False`` if
        not.
        """
        return self.element.number == 8

    def incrementRadical(self):
        """
        Update the atom pattern as a result of applying a GAIN_RADICAL action,
        where `radical` specifies the number of radical electrons to add.
        """
        # Set the new radical electron counts and spin multiplicities
        self.radicalElectrons += 1
        if self.radicalElectrons <= 0:
            raise ActionError('Unable to update Atom due to GAIN_RADICAL action: Invalid radical electron set "{0}".'.format(self.radicalElectrons))
        elif self.radicalElectrons == 1:
            self.spinMultiplicity = 2
        elif self.radicalElectrons == 2:
            self.spinMultiplicity = 3   # Assume this always results in the triplet, as they tend to be more stable than the singlet (though there are exceptions!)
        else:
            self.spinMultiplicity = self.radicalElectrons + 1

    def decrementRadical(self):
        """
        Update the atom pattern as a result of applying a LOSE_RADICAL action,
        where `radical` specifies the number of radical electrons to remove.
        """
        cython.declare(radicalElectrons=cython.short)
        # Set the new radical electron counts and spin multiplicities
        radicalElectrons = self.radicalElectrons = self.radicalElectrons - 1
        if radicalElectrons  < 0:
            raise ActionError('Unable to update Atom due to LOSE_RADICAL action: Invalid radical electron set "{0}".'.format(self.radicalElectrons))
        elif radicalElectrons == 0:
            self.spinMultiplicity = 1
        elif radicalElectrons == 1:
            self.spinMultiplicity = 2
        elif radicalElectrons == 2:
            self.spinMultiplicity = 3   # Assume this always results in the triplet, as they tend to be more stable than the singlet (though there are exceptions!)
        else:
            self.spinMultiplicity = self.radicalElectrons + 1

    def setLonePairs(self,lonePairs):
        """
        Set the number of lone electron pairs.
        """
        # Set the number of electron pairs
        self.lonePairs = lonePairs
        if self.lonePairs < 0:
            raise ActionError('Unable to update Atom due to setLonePairs : Invalid lone electron pairs set "{0}".'.format(self.setLonePairs))
        self.updateCharge()

    def incrementLonePairs(self):
        """
        Update the lone electron pairs pattern as a result of applying a GAIN_PAIR action.
        """
        # Set the new lone electron pairs count
        self.lonePairs += 1
        if self.lonePairs <= 0:
            raise ActionError('Unable to update Atom due to GAIN_PAIR action: Invalid lone electron pairs set "{0}".'.format(self.lonePairs))
        self.updateCharge()

    def decrementLonePairs(self):
        """
        Update the lone electron pairs pattern as a result of applying a LOSE_PAIR action.
        """
        # Set the new lone electron pairs count
        self.lonePairs -= 1
        if self.lonePairs  < 0:
            raise ActionError('Unable to update Atom due to LOSE_PAIR action: Invalid lone electron pairs set "{0}".'.format(self.lonePairs))
        self.updateCharge()
        
    def updateCharge(self):
        valences = {'H': 1, 'C': 4, 'O': 2, 'N': 3, 'S': 2, 'Si': 4, 'He': 0, 'Ne': 0, 'Ar': 0, 'Cl': 1}
        orders = {'S': 1, 'D': 2, 'T': 3, 'B': 1.5}
        valence = valences[self.symbol]
        order = 0
        for atom2, bond in self.bonds.items():
            order += orders[bond.order]
        if self.isHydrogen():
            self.charge = 2 - valence - order - self.radicalElectrons - 2*self.lonePairs
        else:
            self.charge = 8 - valence - order - self.radicalElectrons - 2*self.lonePairs
        
    def applyAction(self, action):
        """
        Update the atom pattern as a result of applying `action`, a tuple
        containing the name of the reaction recipe action along with any
        required parameters. The available actions can be found
        :ref:`here <reaction-recipe-actions>`.
        """
        # Invalidate current atom type
        self.atomType = None
        act = action[0].upper()
        # Modify attributes if necessary
        if act in ['CHANGE_BOND', 'FORM_BOND', 'BREAK_BOND']:
            # Nothing else to do here
            pass
        elif act == 'GAIN_RADICAL':
            for i in range(action[2]): self.incrementRadical()
        elif act == 'LOSE_RADICAL':
            for i in range(abs(action[2])): self.decrementRadical()
        elif action[0].upper() == 'GAIN_PAIR':
            for i in range(action[2]): self.incrementLonePairs()
        elif action[0].upper() == 'LOSE_PAIR':
            for i in range(abs(action[2])): self.decrementLonePairs()
        else:
            raise ActionError('Unable to update Atom: Invalid action {0}".'.format(action))
        
    def setSpinMultiplicity(self,spinMultiplicity):
        """
        Set the spin multiplicity.
        """
        # Set the spin multiplicity
        self.spinMultiplicity = spinMultiplicity
        if self.spinMultiplicity < 0:
            raise ActionError('Unable to update Atom due to spin multiplicity : Invalid spin multiplicity set "{0}".'.format(self.spinMultiplicity))
        self.updateCharge()
        

################################################################################

class Bond(Edge):
    """
    A chemical bond. The attributes are:

    =================== =================== ====================================
    Attribute           Type                Description
    =================== =================== ====================================
    `order`             ``str``             The :ref:`bond type <bond-types>`
    =================== =================== ====================================

    """

    def __init__(self, atom1, atom2, order=1):
        Edge.__init__(self, atom1, atom2)
        self.order = order

    def __str__(self):
        """
        Return a human-readable string representation of the object.
        """
        return self.order

    def __repr__(self):
        """
        Return a representation that can be used to reconstruct the object.
        """
        return '<Bond "{0}">'.format(self.order)

    def __reduce__(self):
        """
        A helper function used when pickling an object.
        """
        return (Bond, (self.vertex1, self.vertex2, self.order))

    @property
    def atom1(self):
        return self.vertex1

    @property
    def atom2(self):
        return self.vertex2

    def equivalent(self, other):
        """
        Return ``True`` if `other` is indistinguishable from this bond, or
        ``False`` otherwise. `other` can be either a :class:`Bond` or a
        :class:`GroupBond` object.
        """
        cython.declare(bond=Bond, bp=GroupBond)
        if isinstance(other, Bond):
            bond = other
            return (self.order == bond.order)
        elif isinstance(other, GroupBond):
            bp = other
            return (self.order in bp.order)

    def isSpecificCaseOf(self, other):
        """
        Return ``True`` if `self` is a specific case of `other`, or ``False``
        otherwise. `other` can be either a :class:`Bond` or a
        :class:`GroupBond` object.
        """
        # There are no generic bond types, so isSpecificCaseOf is the same as equivalent
        return self.equivalent(other)

    def copy(self):
        """
        Generate a deep copy of the current bond. Modifying the
        attributes of the copy will not affect the original.
        """
        #return Bond(self.vertex1, self.vertex2, self.order)
        cython.declare(b=Bond)
        b = Bond.__new__(Bond)
        b.vertex1 = self.vertex1
        b.vertex2 = self.vertex2
        b.order = self.order
        return b

    def isSingle(self):
        """
        Return ``True`` if the bond represents a single bond or ``False`` if
        not.
        """
        return self.order == 'S'

    def isDouble(self):
        """
        Return ``True`` if the bond represents a double bond or ``False`` if
        not.
        """
        return self.order == 'D'

    def isTriple(self):
        """
        Return ``True`` if the bond represents a triple bond or ``False`` if
        not.
        """
        return self.order == 'T'

    def isBenzene(self):
        """
        Return ``True`` if the bond represents a benzene bond or ``False`` if
        not.
        """
        return self.order == 'B'

    def incrementOrder(self):
        """
        Update the bond as a result of applying a CHANGE_BOND action to
        increase the order by one.
        """
        if self.order == 'S': self.order = 'D'
        elif self.order == 'D': self.order = 'T'
        else:
            raise ActionError('Unable to update Bond due to CHANGE_BOND action: Invalid bond order "{0}".'.format(self.order))
        
    def decrementOrder(self):
        """
        Update the bond as a result of applying a CHANGE_BOND action to
        decrease the order by one.
        """
        if self.order == 'D': self.order = 'S'
        elif self.order == 'T': self.order = 'D'
        else:
            raise ActionError('Unable to update Bond due to CHANGE_BOND action: Invalid bond order "{0}".'.format(self.order))
        
    def __changeBond(self, order):
        """
        Update the bond as a result of applying a CHANGE_BOND action,
        where `order` specifies whether the bond is incremented or decremented
        in bond order, and should be 1 or -1.
        """
        if order == 1:
            if self.order == 'S': self.order = 'D'
            elif self.order == 'D': self.order = 'T'
            else:
                raise ActionError('Unable to update Bond due to CHANGE_BOND action: Invalid bond order "{0}".'.format(self.order))
        elif order == -1:
            if self.order == 'D': self.order = 'S'
            elif self.order == 'T': self.order = 'D'
            else:
                raise ActionError('Unable to update Bond due to CHANGE_BOND action: Invalid bond order "{0}".'.format(self.order))
        else:
            raise ActionError('Unable to update Bond due to CHANGE_BOND action: Invalid order "{0}".'.format(order))

    def applyAction(self, action):
        """
        Update the bond as a result of applying `action`, a tuple
        containing the name of the reaction recipe action along with any
        required parameters. The available actions can be found
        :ref:`here <reaction-recipe-actions>`.
        """
        if action[0].upper() == 'CHANGE_BOND':
            if action[2] == 1:
                self.incrementOrder()
            elif action[2] == -1:
                self.decrementOrder()
            else:
                raise ActionError('Unable to update Bond due to CHANGE_BOND action: Invalid order "{0}".'.format(action[2]))
        else:
            raise ActionError('Unable to update GroupBond: Invalid action {0}.'.format(action))

<<<<<<< HEAD
################################################################################

def distanceSquared(atom1, atom2):
    """
    Return the square of the distance (in Angstrom) between the two atoms.
    """
    diff = (atom1.coords - atom2.coords)
    return sum(diff * diff)

=======
#################################################################################
try:
    SMILEwriter = openbabel.OBConversion()
    SMILEwriter.SetOutFormat('smi')
    SMILEwriter.SetOptions("i",SMILEwriter.OUTOPTIONS) # turn off isomer and stereochemistry information (the @ signs!)
except:
    pass
    
>>>>>>> a1f63b5d
class Molecule(Graph):
    """
    A representation of a molecular structure using a graph data type, extending
    the :class:`Graph` class. The `atoms` and `bonds` attributes are aliases
    for the `vertices` and `edges` attributes. Other attributes are:

    ======================= =========== ========================================
    Attribute               Type        Description
    ======================= =========== ========================================
    `symmetryNumber`        ``int``     The (estimated) external + internal symmetry number of the molecule
    ======================= =========== ========================================

    A new molecule object can be easily instantiated by passing the `SMILES` or
    `InChI` string representing the molecular structure.
    """

    def __init__(self, atoms=None, symmetry=1, SMILES='', InChI='', SMARTS = ''):
        Graph.__init__(self, atoms)
        self.symmetryNumber = symmetry
        self._fingerprint = None
        if SMILES != '': self.fromSMILES(SMILES)
        elif InChI != '': self.fromInChI(InChI)
        elif SMARTS != '': self.fromSMARTS(SMARTS)
    
    def __str__(self):
        """
        Return a human-readable string representation of the object.
        """
        return '<Molecule "{0}">'.format(self.toSMILES())

    def __repr__(self):
        """
        Return a representation that can be used to reconstruct the object.
        """
        return 'Molecule(SMILES="{0}")'.format(self.toSMILES())

    def __reduce__(self):
        """
        A helper function used when pickling an object.
        """
        return (Molecule, (self.vertices, self.symmetryNumber))

    def __getAtoms(self): return self.vertices
    def __setAtoms(self, atoms): self.vertices = atoms
    atoms = property(__getAtoms, __setAtoms)

    def addAtom(self, atom):
        """
        Add an `atom` to the graph. The atom is initialized with no bonds.
        """
        self._fingerprint = None
        return self.addVertex(atom)
    
    def addBond(self, bond):
        """
        Add a `bond` to the graph as an edge connecting the two atoms `atom1`
        and `atom2`.
        """
        self._fingerprint = None
        return self.addEdge(bond)

    def getBonds(self, atom):
        """
        Return a list of the bonds involving the specified `atom`.
        """
        return self.getEdges(atom)

    def getBond(self, atom1, atom2):
        """
        Returns the bond connecting atoms `atom1` and `atom2`.
        """
        return self.getEdge(atom1, atom2)

    def hasAtom(self, atom):
        """
        Returns ``True`` if `atom` is an atom in the graph, or ``False`` if
        not.
        """
        return self.hasVertex(atom)

    def hasBond(self, atom1, atom2):
        """
        Returns ``True`` if atoms `atom1` and `atom2` are connected
        by an bond, or ``False`` if not.
        """
        return self.hasEdge(atom1, atom2)

    def removeAtom(self, atom):
        """
        Remove `atom` and all bonds associated with it from the graph. Does
        not remove atoms that no longer have any bonds as a result of this
        removal.
        """
        self._fingerprint = None
        return self.removeVertex(atom)

    def removeBond(self, bond):
        """
        Remove the bond between atoms `atom1` and `atom2` from the graph.
        Does not remove atoms that no longer have any bonds as a result of
        this removal.
        """
        self._fingerprint = None
        return self.removeEdge(bond)

    def sortAtoms(self):
        """
        Sort the atoms in the graph. This can make certain operations, e.g.
        the isomorphism functions, much more efficient.
        """
        return self.sortVertices()

    def getFormula(self):
        """
        Return the molecular formula for the molecule.
        """
        cython.declare(atom=Atom, symbol=str, elements=dict, keys=list, formula=str)
        cython.declare(hasCarbon=cython.bint, hasHydrogen=cython.bint)
        
        # Count the number of each element in the molecule
        hasCarbon = False; hasHydrogen = False
        elements = {}
        for atom in self.vertices:
            symbol = atom.element.symbol
            elements[symbol] = elements.get(symbol, 0) + 1
        
        # Use the Hill system to generate the formula
        formula = ''
        
        # Carbon and hydrogen always come first if carbon is present
        if hasCarbon:
            count = elements['C']
            formula += 'C{0:d}'.format(count) if count > 1 else 'C'
            del elements['C']
            if hasHydrogen:
                count = elements['H']
                formula += 'H{0:d}'.format(count) if count > 1 else 'H'
                del elements['H']

        # Other atoms are in alphabetical order
        # (This includes hydrogen if carbon is not present)
        keys = elements.keys()
        keys.sort()
        for key in keys:
            count = elements[key]
            formula += '{0}{1:d}'.format(key, count) if count > 1 else key
        
        return formula

    def getMolecularWeight(self):
        """
        Return the molecular weight of the molecule in kg/mol.
        """
        cython.declare(atom=Atom, mass=cython.double)
        mass = 0
        for atom in self.vertices:
            mass += atom.element.mass
        return mass
    
    def getRadicalCount(self):
        """
        Return the number of unpaired electrons.
        """
        cython.declare(atom=Atom, radicals=cython.short)
        radicals = 0
        for atom in self.vertices:
            radicals += atom.radicalElectrons
        return radicals

    def getNumAtoms(self, element = None):
        """
        Return the number of atoms in molecule.  If element is given, ie. "H" or "C",
        the number of atoms of that element is returned.
        """
        cython.declare(numAtoms=cython.int, atom=Atom)
        if element == None:
            return len(self.vertices)
        else:
            numAtoms = 0
            for atom in self.vertices:
                if atom.element.symbol == element:
                    numAtoms += 1
            return numAtoms

    def getNumberOfRadicalElectrons(self):
        """
        Return the total number of radical electrons on all atoms in the
        molecule. In this function, monoradical atoms count as one, biradicals
        count as two, etc. 
        """
        cython.declare(numRadicals=cython.int, atom=Atom)
        numRadicals = 0
        for atom in self.vertices:
            numRadicals += atom.radicalElectrons
        return numRadicals

    def copy(self, deep=False):
        """
        Create a copy of the current graph. If `deep` is ``True``, a deep copy
        is made: copies of the vertices and edges are used in the new graph.
        If `deep` is ``False`` or not specified, a shallow copy is made: the
        original vertices and edges are used in the new graph.
        """
        other = cython.declare(Molecule)
        g = Graph.copy(self, deep)
        other = Molecule(g.vertices)
        return other

    def merge(self, other):
        """
        Merge two molecules so as to store them in a single :class:`Molecule`
        object. The merged :class:`Molecule` object is returned.
        """
        g = Graph.merge(self, other)
        molecule = Molecule(atoms=g.vertices)
        return molecule

    def split(self):
        """
        Convert a single :class:`Molecule` object containing two or more
        unconnected molecules into separate class:`Molecule` objects.
        """
        graphs = Graph.split(self)
        molecules = []
        for g in graphs:
            molecule = Molecule(atoms=g.vertices)
            molecules.append(molecule)
        return molecules

    def deleteHydrogens(self):
        """
        Irreversibly delete all non-labeled hydrogens without updating
        connectivity values. If there's nothing but hydrogens, it does nothing.
        It destroys information; be careful with it.
        """
        cython.declare(atom=Atom, hydrogens=list)
        # Check that the structure contains at least one heavy atom
        for atom in self.vertices:
            if not atom.isHydrogen():
                break
        else:
            # No heavy atoms, so leave explicit
            return
        hydrogens = []
        for atom in self.vertices:
            if atom.isHydrogen() and atom.label == '':
                hydrogens.append(atom)
        # Remove the hydrogen atoms from the structure
        for atom in hydrogens:
            self.removeAtom(atom)
<<<<<<< HEAD
            
=======
    
>>>>>>> a1f63b5d
    def connectTheDots(self):
        """
        Delete all bonds, and set them again based on the Atoms' coords.
        Does not detect bond type.
        """
        cython.declare(criticalDistance=float, i=int, atom1=Atom, atom2=Atom,
                       bond=Bond, atoms=list, zBoundary=float)
                       # groupBond=GroupBond, 
        self._fingerprint = None
<<<<<<< HEAD
        # Code below should be placed in rmgpy.molecule ConnectTheDots
=======
        
>>>>>>> a1f63b5d
        atoms = self.vertices
        
        # Ensure there are coordinates to work with
        for atom in atoms:
            assert atom.coords != None
        
        # If there are any bonds, remove them
        for atom1 in atoms:
            for bond in self.getBonds(atom1):
                self.removeEdge(bond)
        
        # Sort atoms by distance on the z-axis
        sortedAtoms = sorted(atoms, key=lambda x: x.coords[2])
        
        for i, atom1 in enumerate(sortedAtoms):
            for atom2 in sortedAtoms[i+1:]:
                # Set upper limit for bond distance
                criticalDistance = (atom1.element.covRadius + atom2.element.covRadius + 0.45)**2
                
                # First atom that is more than 4.0 Anstroms away in the z-axis, break the loop
                # Atoms are sorted along the z-axis, so all following atoms should be even further
                zBoundary = (atom1.coords[2] - atom2.coords[2])**2
                if zBoundary > 16.0:
                    break
                
                distanceSquared = sum((atom1.coords - atom2.coords)**2)
                
                if distanceSquared > criticalDistance or distanceSquared < 0.40:
                    continue
                else:
                    # groupBond = GroupBond(atom1, atom2, ['S','D','T','B'])
                    bond = Bond(atom1, atom2, 'S')
                    self.addBond(bond)
        self.updateAtomTypes()

    def updateAtomTypes(self):
        """
        Iterate through the atoms in the structure, checking their atom types
        to ensure they are correct (i.e. accurately describe their local bond
        environment) and complete (i.e. are as detailed as possible).
        """
        for atom in self.vertices:
            atom.atomType = getAtomType(atom, atom.edges)

    def clearLabeledAtoms(self):
        """
        Remove the labels from all atoms in the molecule.
        """
        for atom in self.vertices:
            atom.label = ''

    def containsLabeledAtom(self, label):
        """
        Return :data:`True` if the molecule contains an atom with the label
        `label` and :data:`False` otherwise.
        """
        for atom in self.vertices:
            if atom.label == label: return True
        return False

    def getLabeledAtom(self, label):
        """
        Return the atoms in the molecule that are labeled.
        """
        for atom in self.vertices:
            if atom.label == label: return atom
        raise ValueError('No atom in the molecule has the label "{0}".'.format(label))

    def getLabeledAtoms(self):
        """
        Return the labeled atoms as a ``dict`` with the keys being the labels
        and the values the atoms themselves. If two or more atoms have the
        same label, the value is converted to a list of these atoms.
        """
        labeled = {}
        for atom in self.vertices:
            if atom.label != '':
                if atom.label in labeled:
                    labeled[atom.label] = [labeled[atom.label]]
                    labeled[atom.label].append(atom)
                else:
                    labeled[atom.label] = atom
        return labeled

    def getFingerprint(self):
        """
        Return a string containing the "fingerprint" used to accelerate graph
        isomorphism comparisons with other molecules. The fingerprint is a
        short string containing a summary of selected information about the 
        molecule. Two fingerprint strings matching is a necessary (but not
        sufficient) condition for the associated molecules to be isomorphic.
        """
        if self._fingerprint is None:
            self._fingerprint = self.getFormula()
        return self._fingerprint
    
    def isIsomorphic(self, other, initialMap=None):
        """
        Returns :data:`True` if two graphs are isomorphic and :data:`False`
        otherwise. The `initialMap` attribute can be used to specify a required
        mapping from `self` to `other` (i.e. the atoms of `self` are the keys,
        while the atoms of `other` are the values). The `other` parameter must
        be a :class:`Molecule` object, or a :class:`TypeError` is raised.
        """
        # It only makes sense to compare a Molecule to a Molecule for full
        # isomorphism, so raise an exception if this is not what was requested
        if not isinstance(other, Molecule):
            raise TypeError('Got a {0} object for parameter "other", when a Molecule object is required.'.format(other.__class__))
        # Do the quick isomorphism comparison using the fingerprint
        # Two fingerprint strings matching is a necessary (but not
        # sufficient!) condition for the associated molecules to be isomorphic
        if self.getFingerprint() != other.getFingerprint():
            return False
        # Do the full isomorphism comparison
        result = Graph.isIsomorphic(self, other, initialMap)
        return result

    def findIsomorphism(self, other, initialMap=None):
        """
        Returns :data:`True` if `other` is isomorphic and :data:`False`
        otherwise, and the matching mapping. The `initialMap` attribute can be
        used to specify a required mapping from `self` to `other` (i.e. the
        atoms of `self` are the keys, while the atoms of `other` are the
        values). The returned mapping also uses the atoms of `self` for the keys
        and the atoms of `other` for the values. The `other` parameter must
        be a :class:`Molecule` object, or a :class:`TypeError` is raised.
        """
        # It only makes sense to compare a Molecule to a Molecule for full
        # isomorphism, so raise an exception if this is not what was requested
        if not isinstance(other, Molecule):
            raise TypeError('Got a {0} object for parameter "other", when a Molecule object is required.'.format(other.__class__))
        # Do the isomorphism comparison
        result = Graph.findIsomorphism(self, other, initialMap)
        return result

    def isSubgraphIsomorphic(self, other, initialMap=None):
        """
        Returns :data:`True` if `other` is subgraph isomorphic and :data:`False`
        otherwise. The `initialMap` attribute can be used to specify a required
        mapping from `self` to `other` (i.e. the atoms of `self` are the keys,
        while the atoms of `other` are the values). The `other` parameter must
        be a :class:`Group` object, or a :class:`TypeError` is raised.
        """
        cython.declare(group=Group, atom=Atom)
        cython.declare(carbonCount=cython.short, nitrogenCount=cython.short, oxygenCount=cython.short, sulfurCount=cython.short, radicalCount=cython.short)
        
        # It only makes sense to compare a Molecule to a Group for subgraph
        # isomorphism, so raise an exception if this is not what was requested
        if not isinstance(other, Group):
            raise TypeError('Got a {0} object for parameter "other", when a Molecule object is required.'.format(other.__class__))
        group = other
        
        # Count the number of carbons, oxygens, and radicals in the molecule
        carbonCount = 0; nitrogenCount = 0; oxygenCount = 0; sulfurCount = 0; radicalCount = 0
        for atom in self.vertices:
            if atom.element.symbol == 'C':
                carbonCount += 1
            elif atom.element.symbol == 'N':
                nitrogenCount += 1
            elif atom.element.symbol == 'O':
                oxygenCount += 1
            elif atom.element.symbol == 'S':
                sulfurCount += 1
            radicalCount += atom.radicalElectrons
        # If the molecule has fewer of any of these things than the functional
        # group does, then we know the subgraph isomorphism fails without
        # needing to perform the full isomorphism check
        if (radicalCount < group.radicalCount or
            carbonCount < group.carbonCount or
            nitrogenCount < group.nitrogenCount or
            oxygenCount < group.oxygenCount or
            sulfurCount < group.sulfurCount):
            return False

        # Do the isomorphism comparison
        result = Graph.isSubgraphIsomorphic(self, other, initialMap)
        return result

    def findSubgraphIsomorphisms(self, other, initialMap=None):
        """
        Returns :data:`True` if `other` is subgraph isomorphic and :data:`False`
        otherwise. Also returns the lists all of valid mappings. The
        `initialMap` attribute can be used to specify a required mapping from
        `self` to `other` (i.e. the atoms of `self` are the keys, while the
        atoms of `other` are the values). The returned mappings also use the
        atoms of `self` for the keys and the atoms of `other` for the values.
        The `other` parameter must be a :class:`Group` object, or a
        :class:`TypeError` is raised.
        """
        # It only makes sense to compare a Molecule to a Group for subgraph
        # isomorphism, so raise an exception if this is not what was requested
        if not isinstance(other, Group):
            raise TypeError('Got a {0} object for parameter "other", when a Molecule object is required.'.format(other.__class__))
        # Do the isomorphism comparison
        result = Graph.findSubgraphIsomorphisms(self, other, initialMap)
        return result

    def isAtomInCycle(self, atom):
        """
        Return :data:`True` if `atom` is in one or more cycles in the structure,
        and :data:`False` if not.
        """
        return self.isVertexInCycle(atom)

    def isBondInCycle(self, bond):
        """
        Return :data:`True` if the bond between atoms `atom1` and `atom2`
        is in one or more cycles in the graph, or :data:`False` if not.
        """
        return self.isEdgeInCycle(bond)

    def draw(self, path):
        """
        Generate a pictorial representation of the chemical graph using the
        :mod:`draw` module. Use `path` to specify the file to save
        the generated image to; the image type is automatically determined by
        extension. Valid extensions are ``.png``, ``.svg``, ``.pdf``, and
        ``.ps``; of these, the first is a raster format and the remainder are
        vector formats.
        """
        from .draw import MoleculeDrawer
        format = os.path.splitext(path)[-1][1:].lower()
        MoleculeDrawer().draw(self, format, path=path)
    
    def _repr_png_(self):
        """
        Return a png picture of the molecule, useful for ipython-qtconsole.
        """
        from .draw import MoleculeDrawer
        tempFileName = 'temp_molecule.png'
        MoleculeDrawer().draw(self, 'png', tempFileName)
        png = open(tempFileName,'rb').read()
        os.unlink(tempFileName)
        return png

    def fromInChI(self, inchistr):
        """
        Convert an InChI string `inchistr` to a molecular structure. Uses
        `RDKit <http://rdkit.org/>`_ to perform the conversion.
        This Kekulizes everything, removing all aromatic atom types.
        """
        #RDkit was improperly handling the Hydrogen radical from InChI
        if inchistr == 'InChI=1/H':
            self.fromSMILES('[H]')
            return self          
        else:
            rdkitmol = Chem.inchi.MolFromInchi(inchistr)
            self.fromRDKitMol(rdkitmol)
            return self

    def fromSMILES(self, smilesstr):
        """
        Convert a SMILES string `smilesstr` to a molecular structure. Uses
        `RDKit <http://rdkit.org/>`_ to perform the conversion.
        This Kekulizes everything, removing all aromatic atom types.
        """
        # Special handling of helium
        if smilesstr == '[He]':
            # RDKit improperly handles helium and returns it in a triplet state
            self.fromAdjacencyList('1 He 0')
            return self
        
        else:
            rdkitmol = Chem.MolFromSmiles(smilesstr)
            if rdkitmol is None:
                raise ValueError("Could not interpret the SMILES string {0!r}".format(smilesstr))
            self.fromRDKitMol(rdkitmol)
            return self
        
    def fromSMARTS(self, smartsstr):
        """
        Convert a SMARTS string `smartsstr` to a molecular structure. Uses
        `RDKit <http://rdkit.org/>`_ to perform the conversion.
        This Kekulizes everything, removing all aromatic atom types.
        """
        rdkitmol = Chem.MolFromSmarts(smartsstr)
        self.fromRDKitMol(rdkitmol)
        return self
        
    def fromRDKitMol(self, rdkitmol):
        """
        Convert a RDKit Mol object `rdkitmol` to a molecular structure. Uses
        `RDKit <http://rdkit.org/>`_ to perform the conversion.
        This Kekulizes everything, removing all aromatic atom types.
        """
        # Below are the declared variables for cythonizing the module
        cython.declare(i=cython.int)
        cython.declare(radicalElectrons=cython.int, spinMultiplicity=cython.int, charge=cython.int, lonePairs=cython.int)
        cython.declare(atom=Atom, atom1=Atom, atom2=Atom, bond=Bond)
        
        self.vertices = []
        
        # Add hydrogen atoms to complete molecule if needed
        rdkitmol = Chem.AddHs(rdkitmol)
        Chem.rdmolops.Kekulize(rdkitmol, clearAromaticFlags=True)
        
        # iterate though atoms in rdkitmol
        for i in range(rdkitmol.GetNumAtoms()):
            rdkitatom = rdkitmol.GetAtomWithIdx(i)
            
            # Use atomic number as key for element
            number = rdkitatom.GetAtomicNum()
            element = elements.getElement(number)
            
            # Process spin multiplicity
            radicalElectrons = rdkitatom.GetNumRadicalElectrons()
            
            # Assume this is always true
            # There are cases where 2 radicalElectrons is a singlet, but
            # the triplet is often more stable, 
            spinMultiplicity = radicalElectrons + 1
                
            # Process charge
            charge = rdkitatom.GetFormalCharge()
            
            atom = Atom(element, radicalElectrons, spinMultiplicity, charge, '', 0)
            self.vertices.append(atom)
            
            # Add bonds by iterating again through atoms
            for j in range(0, i):
                rdkitatom2 = rdkitmol.GetAtomWithIdx(j + 1)
                rdkitbond = rdkitmol.GetBondBetweenAtoms(i, j)
                if rdkitbond is not None:
                    order = 0
        
                    # Process bond type
                    rdbondtype = rdkitbond.GetBondType()
                    if rdbondtype.name == 'SINGLE': order = 'S'
                    elif rdbondtype.name == 'DOUBLE': order = 'D'
                    elif rdbondtype.name == 'TRIPLE': order = 'T'
                    elif rdbondtype.name == 'AROMATIC': order = 'B'
        
                    bond = Bond(self.vertices[i], self.vertices[j], order)
                    self.addBond(bond)
        
        # Set atom types and connectivity values
        self.updateConnectivityValues()
        self.updateLonePairs()
        self.updateAtomTypes()
        
        return self

    def fromAdjacencyList(self, adjlist, saturateH=False):
        """
        Convert a string adjacency list `adjlist` to a molecular structure.
        Skips the first line (assuming it's a label) unless `withLabel` is
        ``False``.
        """
        from .adjlist import fromAdjacencyList
        self.vertices = fromAdjacencyList(adjlist, False, saturateH=saturateH)
        self.updateConnectivityValues()
        self.updateAtomTypes()
        return self
<<<<<<< HEAD
        
=======
    
>>>>>>> a1f63b5d
    def fromXYZ(self, atomicNums, coordinates):
        """
        Create an RMG molecule from a list of coordinates and a corresponding
        list of atomic numbers. These are typically received from CCLib and the
        returned molecule will only contain the atoms and not the bonds. Bonds
        can be determined in `ConnectTheDots`.
        """
<<<<<<< HEAD
=======
        
>>>>>>> a1f63b5d
        _rdkit_periodic_table = elements.GetPeriodicTable()
        
        for i, atNum in enumerate(atomicNums):
            atom = Atom(_rdkit_periodic_table.GetElementSymbol(int(atNum)))
            atom.coords = coordinates[i]
            self.addAtom(atom)
        return self.connectTheDots()
    
    def toSingleBonds(self):
        """
        Returns a copy of the current molecule, consisting of only single bonds.
        
        This is useful for isomorphism comparison against something that was made
        via fromXYZ, which does not attempt to perceive bond orders
        """
        cython.declare(atom1=Atom, atom2=Atom, bond=Bond, newMol=Molecule, atoms=list)
<<<<<<< HEAD

=======
    
>>>>>>> a1f63b5d
        newMol = Molecule()
        atoms = self.atoms
        mapping = {}
        for atom1 in atoms:
            atom2 = newMol.addAtom(Atom(atom1.element))
            mapping[atom1] = atom2
<<<<<<< HEAD

=======
    
>>>>>>> a1f63b5d
        for atom1 in atoms:
            for atom2 in atom1.bonds:
                bond = Bond(mapping[atom1], mapping[atom2], 'S')
                newMol.addBond(bond)
        newMol.updateAtomTypes()
        return newMol
<<<<<<< HEAD
    
    
    def toCML(self):
        """
        Convert the molecular structure to CML. Uses
        `OpenBabel <http://openbabel.org/>`_ to perform the conversion.
        """
        import pybel
        mol = pybel.Molecule(self.toOBMol())
        cml = mol.write('cml').strip()
        return '\n'.join([l for l in cml.split('\n') if l.strip()])
=======
>>>>>>> a1f63b5d

    def toInChI(self):
        """
        Convert a molecular structure to an InChI string. Uses
        `RDKit <http://rdkit.org/>`_ to perform the conversion.
        Perceives aromaticity.
        
        or
        
        Convert a molecular structure to an InChI string. Uses
        `OpenBabel <http://openbabel.org/>`_ to perform the conversion.
        """
        try:
            if not Chem.inchi.INCHI_AVAILABLE:
                return "RDKitInstalledWithoutInChI"
            rdkitmol = self.toRDKitMol()
            return Chem.inchi.MolToInchi(rdkitmol)
        except:
            pass
    
        # This version does not write a warning to stderr if stereochemistry is undefined
        obmol = self.toOBMol()
        obConversion = openbabel.OBConversion()
        obConversion.SetOutFormat('inchi')
        obConversion.SetOptions('w', openbabel.OBConversion.OUTOPTIONS)
        return obConversion.WriteString(obmol).strip()
    
    def toAugmentedInChI(self):
        """
        Adds an extra layer to the InChI denoting the number of unpaired electrons in case
        more than 1 ( >= 2) unpaired electrons are present in the molecule.
        """
        inchi = self.toInChI()
        
        radicalNumber = sum([i.radicalElectrons for i in self.atoms])
        
        if radicalNumber >= 2:
            return inchi+'/mult'+str(radicalNumber+1)
        else:
            return inchi
    
    def toInChIKey(self):
        """
        Convert a molecular structure to an InChI Key string. Uses
        `OpenBabel <http://openbabel.org/>`_ to perform the conversion.
        
        or 
        
        Convert a molecular structure to an InChI Key string. Uses
        `RDKit <http://rdkit.org/>`_ to perform the conversion.
        
        Removes check-sum dash (-) and character so that only 
        the 14 + 9 characters remain.
        """
        try:
            if not Chem.inchi.INCHI_AVAILABLE:
                return "RDKitInstalledWithoutInChI"
            inchi = self.toInChI()
            return Chem.inchi.InchiToInchiKey(inchi)[:-2]
        except:
            pass
        
        import openbabel

#        for atom in self.vertices:
 #           if atom.isNitrogen():
        # This version does not write a warning to stderr if stereochemistry is undefined
        obmol = self.toOBMol()
        obConversion = openbabel.OBConversion()
        obConversion.SetOutFormat('inchi')
        obConversion.SetOptions('w', openbabel.OBConversion.OUTOPTIONS)
        obConversion.SetOptions('K', openbabel.OBConversion.OUTOPTIONS)
        return obConversion.WriteString(obmol).strip()[:-2]
    
    def toAugmentedInChIKey(self):
        """
        Adds an extra layer to the InChIKey denoting the number of unpaired electrons in case
        more than 1 ( >= 2) unpaired electrons are present in the molecule.
        """
        key = self.toInChIKey()
        
        radicalNumber = sum([i.radicalElectrons for i in self.atoms])
        
        if radicalNumber >= 2:
            return key+'mult'+str(radicalNumber+1)
        else:
            return key

    def toSMARTS(self):
        """
        Convert a molecular structure to an SMARTS string. Uses
        `RDKit <http://rdkit.org/>`_ to perform the conversion.
        Perceives aromaticity and removes Hydrogen atoms.
        """
        rdkitmol = self.toRDKitMol()
        
        return Chem.MolToSmarts(rdkitmol)
    
    def toSMILES(self):
        """
        Convert a molecular structure to an SMILES string. Uses
        `OpenBabel <http://openbabel.org/>`_ to perform the conversion.
        
        or
        
        Convert a molecular structure to a canonical SMILES string. Uses
        `RDKit <http://rdkit.org/>`_ to perform the conversion.
        Perceives aromaticity and removes Hydrogen atoms.
        """
        
        for atom in self.vertices:
            if atom.isNitrogen():
                mol = self.toOBMol()
                if self.getFormula() == 'H2':
                    return '[H][H]'
                elif self.getFormula() == 'H':
                    return '[H]'
                return SMILEwriter.WriteString(mol).strip()
            
        rdkitmol = self.toRDKitMol()
        
        return Chem.MolToSmiles(rdkitmol)

    def toOBMol(self):
        """
        Convert a molecular structure to an OpenBabel OBMol object. Uses
        `OpenBabel <http://openbabel.org/>`_ to perform the conversion.
        """
        cython.declare(atom=Atom, atom1=Atom, bonds=dict, atom2=Atom, bond=Bond)
        cython.declare(index1=cython.int, index2=cython.int, order=cython.int)

        # Sort the atoms before converting to ensure output is consistent
        # between different runs
        self.sortAtoms()

        atoms = self.vertices

        obmol = openbabel.OBMol()
        for atom in atoms:
            a = obmol.NewAtom()
            a.SetAtomicNum(atom.number)
            a.SetFormalCharge(atom.charge)
        orders = {'S': 1, 'D': 2, 'T': 3, 'B': 5}
        for atom1 in self.vertices:
            for atom2, bond in atom1.edges.iteritems():
                index1 = atoms.index(atom1)
                index2 = atoms.index(atom2)
                if index1 < index2:
                    order = orders[bond.order]
                    obmol.AddBond(index1+1, index2+1, order)

        obmol.AssignSpinMultiplicity(True)

        return obmol
    
    def toRDKitMol(self, removeHs=True, returnMapping=False):
        """
        Convert a molecular structure to a RDKit rdmol object. Uses
        `RDKit <http://rdkit.org/>`_ to perform the conversion.
        Perceives aromaticity and, unless removeHs==False, removes Hydrogen atoms.
        
        If returnMapping==True then it also returns a dictionary mapping the 
        atoms to RDKit's atom indices.
        """
        # Sort the atoms before converting to ensure output is consistent
        # between different runs
        self.sortAtoms()
        atoms = self.vertices
        rdAtomIndices = {} # dictionary of RDKit atom indices
        rdkitmol = Chem.rdchem.EditableMol(Chem.rdchem.Mol())
        for index, atom in enumerate(self.vertices):
            rdAtom = Chem.rdchem.Atom(atom.element.symbol)
            rdAtom.SetNumRadicalElectrons(atom.radicalElectrons)
            rdkitmol.AddAtom(rdAtom)
            rdAtomIndices[atom] = index
        
        rdBonds = Chem.rdchem.BondType
        orders = {'S': rdBonds.SINGLE, 'D': rdBonds.DOUBLE, 'T': rdBonds.TRIPLE, 'B': rdBonds.AROMATIC}
        # Add the bonds
        for atom1 in self.vertices:
            for atom2, bond in atom1.edges.iteritems():
                index1 = atoms.index(atom1)
                index2 = atoms.index(atom2)
                if index1 < index2:
                    order = orders[bond.order]
                    rdkitmol.AddBond(index1, index2, order)
        
        # Make editable mol into a mol and rectify the molecule
        rdkitmol = rdkitmol.GetMol()
        Chem.SanitizeMol(rdkitmol)
        if removeHs:
            rdkitmol = Chem.RemoveHs(rdkitmol)
        
        if returnMapping:
            return rdkitmol, rdAtomIndices
        return rdkitmol

    def toAdjacencyList(self, label='', removeH=False, removeLonePairs=False):
        """
        Convert the molecular structure to a string adjacency list.
        """
        from .adjlist import toAdjacencyList
        result = toAdjacencyList(self.vertices, label=label, group=False, removeH=removeH, removeLonePairs=removeLonePairs)
        return result

    def isLinear(self):
        """
        Return :data:`True` if the structure is linear and :data:`False`
        otherwise.
        """

        atomCount = len(self.vertices)

        # Monatomic molecules are definitely nonlinear
        if atomCount == 1:
            return False
        # Diatomic molecules are definitely linear
        elif atomCount == 2:
            return True
        # Cyclic molecules are definitely nonlinear
        elif self.isCyclic():
            return False

        # True if all bonds are double bonds (e.g. O=C=O)
        allDoubleBonds = True
        for atom1 in self.vertices:
            for bond in atom1.edges.values():
                if not bond.isDouble(): allDoubleBonds = False
        if allDoubleBonds: return True

        # True if alternating single-triple bonds (e.g. H-C#C-H)
        # This test requires explicit hydrogen atoms
        for atom in self.vertices:
            bonds = atom.edges.values()
            if len(bonds)==1:
                continue # ok, next atom
            if len(bonds)>2:
                break # fail!
            if bonds[0].isSingle() and bonds[1].isTriple():
                continue # ok, next atom
            if bonds[1].isSingle() and bonds[0].isTriple():
                continue # ok, next atom
            break # fail if we haven't continued
        else:
            # didn't fail
            return True
        
        # not returned yet? must be nonlinear
        return False
    
    def isAromatic(self):
        """ 
        Returns ``True`` if the molecule is aromatic, or ``False`` if not.  
        Iterates over the SSSR's and searches for rings that consist solely of Cb 
        atoms.  Assumes that aromatic rings always consist of 6 atoms. 
        In cases of naphthalene, where a 6 + 4 aromatic system exists,
        there will be at least one 6 membered aromatic ring so this algorithm
        will not fail for fused aromatic rings.
        """
        cython.declare(SSSR=list, vertices=list, polycyclicVertices=list)
        SSSR = self.getSmallestSetOfSmallestRings()
        if SSSR:
            for cycle in SSSR:
                if len(cycle) == 6:
                    for atom in cycle:
                        print atom.atomType.label
                        if atom.atomType.label == 'Cb' or atom.atomType.label == 'Cbf':
                            continue                        
                        # Go onto next cycle if a non Cb atomtype was discovered in this cycle
                        break 
                    else:
                        # Molecule is aromatic when all 6 atoms are type 'Cb'
                        return True    
        return False

    def countInternalRotors(self):
        """
        Determine the number of internal rotors in the structure. Any single
        bond not in a cycle and between two atoms that also have other bonds
        are considered to be internal rotors.
        """
        count = 0
        for atom1 in self.vertices:
            for atom2, bond in atom1.edges.items():
                if self.vertices.index(atom1) < self.vertices.index(atom2) and bond.isSingle() and not self.isBondInCycle(bond):
                    if len(atom1.edges) > 1 and len(atom2.edges) > 1:
                        count += 1
        return count

    def calculateCp0(self):
        """
        Return the value of the heat capacity at zero temperature in J/mol*K.
        """
        if len(self.atoms) == 1:
            return 2.5 * constants.R
        else:
            return (3.5 if self.isLinear() else 4.0) * constants.R

    def calculateCpInf(self):
        """
        Return the value of the heat capacity at infinite temperature in J/mol*K.
        """
        cython.declare(Natoms=cython.int, Nvib=cython.int, Nrotors=cython.int)
        
        if len(self.vertices) == 1:
            return self.calculateCp0()
        else:
            
            Natoms = len(self.vertices)
            Nvib = 3 * Natoms - (5 if self.isLinear() else 6)
            Nrotors = self.countInternalRotors()
            Nvib -= Nrotors
            
            return self.calculateCp0() + (Nvib + 0.5 * Nrotors) * constants.R

    def calculateSymmetryNumber(self):
        """
        Return the symmetry number for the structure. The symmetry number
        includes both external and internal modes.
        """
        from rmgpy.molecule.symmetry import calculateSymmetryNumber
        self.symmetryNumber = calculateSymmetryNumber(self)
        return self.symmetryNumber
    
    def isRadical(self):
        """
        Return ``True`` if the molecule contains at least one radical electron,
        or ``False`` otherwise.
        """
        cython.declare(atom=Atom)
        for atom in self.vertices:
            if atom.radicalElectrons > 0:
                return True
        return False
    
    def generateResonanceIsomers(self):
        """
        Generate and return all of the resonance isomers of this molecule.
        """
        cython.declare(isomers=list, newIsomers=list, index=cython.int, atom=Atom)
        cython.declare(isomer=Molecule, newIsomer=Molecule, isom=Molecule)
        
        isomers = [self]

        # Iterate over resonance isomers
        index = 0
        while index < len(isomers):
            isomer = isomers[index]
                
            newIsomers = isomer.getAdjacentResonanceIsomers()
            newIsomers += isomer.getLonePairRadicalResonanceIsomers()
            newIsomers += isomer.getN5dd_N5tsResonanceIsomers()
            for newIsomer in newIsomers:
                newIsomer.updateAtomTypes()
                # Append to isomer list if unique
                for isom in isomers:
                    if isom.isIsomorphic(newIsomer):
                        break
                else:
                    isomers.append(newIsomer)
                        
            # Move to next resonance isomer
            index += 1
        
        return isomers

    def getAdjacentResonanceIsomers(self):
        """
        Generate all of the resonance isomers formed by one allyl radical shift.
        """
        cython.declare(isomers=list, paths=list, index=cython.int, isomer=Molecule)
        cython.declare(atom=Atom, atom1=Atom, atom2=Atom, atom3=Atom, bond12=Bond, bond23=Bond)
        cython.declare(v1=Vertex, v2=Vertex)
        
        isomers = []

        # Radicals
        if self.isRadical():
            # Iterate over radicals in structure
            for atom in self.vertices:
                paths = self.findAllDelocalizationPaths(atom)
                for atom1, atom2, atom3, bond12, bond23 in paths:
                    # Adjust to (potentially) new resonance isomer
                    atom1.decrementRadical()
                    atom3.incrementRadical()
                    bond12.incrementOrder()
                    bond23.decrementOrder()
                    # Make a copy of isomer
                    isomer = self.copy(deep=True)
                    # Also copy the connectivity values, since they are the same
                    # for all resonance forms
                    for index in range(len(self.vertices)):
                        v1 = self.vertices[index]
                        v2 = isomer.vertices[index]
                        v2.connectivity1 = v1.connectivity1
                        v2.connectivity2 = v1.connectivity2
                        v2.connectivity3 = v1.connectivity3
                        v2.sortingLabel = v1.sortingLabel
                    # Restore current isomer
                    atom1.incrementRadical()
                    atom3.decrementRadical()
                    bond12.decrementOrder()
                    bond23.incrementOrder()
                    # Append to isomer list if unique
                    isomers.append(isomer)

        return isomers
    
    def getLonePairRadicalResonanceIsomers(self):
        """
        Generate all of the resonance isomers formed by lone electron pair - radical shifts.
        """
        cython.declare(isomers=list, paths=list, index=cython.int, isomer=Molecule)
        cython.declare(atom=Atom, atom1=Atom, atom2=Atom)
        cython.declare(v1=Vertex, v2=Vertex)
        
        isomers = []

        # Radicals
        if self.isRadical():
            # Iterate over radicals in structure
            for atom in self.vertices:
                paths = self.findAllDelocalizationPathsLonePairRadical(atom)
                for atom1, atom2 in paths:
                    # Adjust to (potentially) new resonance isomer
                    atom1.decrementRadical()
                    atom1.incrementLonePairs()
                    atom1.updateCharge()
                    atom2.incrementRadical()
                    atom2.decrementLonePairs()
                    atom2.updateCharge()
                    # Make a copy of isomer
                    isomer = self.copy(deep=True)
                    # Also copy the connectivity values, since they are the same
                    # for all resonance forms
                    for index in range(len(self.vertices)):
                        v1 = self.vertices[index]
                        v2 = isomer.vertices[index]
                        v2.connectivity1 = v1.connectivity1
                        v2.connectivity2 = v1.connectivity2
                        v2.connectivity3 = v1.connectivity3
                        v2.sortingLabel = v1.sortingLabel
                    # Restore current isomer
                    atom1.incrementRadical()
                    atom1.decrementLonePairs()
                    atom1.updateCharge()
                    atom2.decrementRadical()
                    atom2.incrementLonePairs()
                    atom2.updateCharge()
                    # Append to isomer list if unique
                    isomers.append(isomer)

        return isomers
    
    def getN5dd_N5tsResonanceIsomers(self):
        """
        Generate all of the resonance isomers formed by shifts between N5dd and N5ts.
        """
        cython.declare(isomers=list, paths=list, index=cython.int, isomer=Molecule)
        cython.declare(atom=Atom, atom1=Atom, atom2=Atom, atom3=Atom)
        cython.declare(bond12=Bond, bond13=Bond)
        cython.declare(v1=Vertex, v2=Vertex)
        
        isomers = []
        
        # Iterate over nitrogen atoms in structure
        for atom in self.vertices:
            paths = self.findAllDelocalizationPathsN5dd_N5ts(atom)
            for atom1, atom2, atom3, bond12, bond13, direction in paths:
                # from N5dd to N5ts
                if direction == 1:
                    # Adjust to (potentially) new resonance isomer
                    bond12.decrementOrder()
                    bond13.incrementOrder()
                    atom2.incrementLonePairs()
                    atom3.decrementLonePairs()
                    atom1.updateCharge()
                    atom2.updateCharge()
                    atom3.updateCharge()
                    # Make a copy of isomer
                    isomer = self.copy(deep=True)
                    # Also copy the connectivity values, since they are the same
                    # for all resonance forms
                    for index in range(len(self.vertices)):
                        v1 = self.vertices[index]
                        v2 = isomer.vertices[index]
                        v2.connectivity1 = v1.connectivity1
                        v2.connectivity2 = v1.connectivity2
                        v2.connectivity3 = v1.connectivity3
                        v2.sortingLabel = v1.sortingLabel
                    # Restore current isomer
                    bond12.incrementOrder()
                    bond13.decrementOrder()
                    atom2.decrementLonePairs()
                    atom3.incrementLonePairs()
                    atom1.updateCharge()
                    atom2.updateCharge()
                    atom3.updateCharge()
                    # Append to isomer list if unique
                    isomers.append(isomer)
                
                # from N5ts to N5dd
                if direction == 2:
                    # Adjust to (potentially) new resonance isomer
                    bond12.decrementOrder()
                    bond13.incrementOrder()
                    atom2.incrementLonePairs()
                    atom3.decrementLonePairs()
                    atom1.updateCharge()
                    atom2.updateCharge()
                    atom3.updateCharge()
                    # Make a copy of isomer
                    isomer = self.copy(deep=True)
                    # Also copy the connectivity values, since they are the same
                    # for all resonance forms
                    for index in range(len(self.vertices)):
                        v1 = self.vertices[index]
                        v2 = isomer.vertices[index]
                        v2.connectivity1 = v1.connectivity1
                        v2.connectivity2 = v1.connectivity2
                        v2.connectivity3 = v1.connectivity3
                        v2.sortingLabel = v1.sortingLabel
                    # Restore current isomer
                    bond12.incrementOrder()
                    bond13.decrementOrder()
                    atom2.decrementLonePairs()
                    atom3.incrementLonePairs()
                    atom1.updateCharge()
                    atom2.updateCharge()
                    atom3.updateCharge()
                    # Append to isomer list if unique
                    isomers.append(isomer)
                    
        return isomers

    def findAllDelocalizationPaths(self, atom1):
        """
        Find all the delocalization paths allyl to the radical center indicated
        by `atom1`. Used to generate resonance isomers.
        """
        cython.declare(paths=list)
        cython.declare(atom2=Atom, atom3=Atom, bond12=Bond, bond23=Bond)
        
        # No paths if atom1 is not a radical
        if atom1.radicalElectrons <= 0:
            return []

        # Find all delocalization paths
        paths = []
        for atom2, bond12 in atom1.edges.items():
            # Vinyl bond must be capable of gaining an order
            if (bond12.isSingle() or bond12.isDouble()) and atom1.radicalElectrons == 1:
                for atom3, bond23 in atom2.edges.items():
                    # Allyl bond must be capable of losing an order without breaking
                    if atom1 is not atom3 and (bond23.isDouble() or bond23.isTriple()):
                        paths.append([atom1, atom2, atom3, bond12, bond23])
        return paths
    
    def findAllDelocalizationPathsLonePairRadical(self, atom1):
        """
        Find all the delocalization paths of lone electron pairs next to the radical center indicated
        by `atom1`. Used to generate resonance isomers.
        """
        cython.declare(paths=list)
        cython.declare(atom2=Atom, bond12=Bond)
        
        # No paths if atom1 is not a radical
        if atom1.radicalElectrons <= 0:
            return []
        
        # In a first step we only consider nitrogen and oxygen atoms as possible radical centers
        if not ((atom1.lonePairs == 0 and atom1.isNitrogen()) or(atom1.lonePairs == 2 and atom1.isOxygen())):
            return []
        
        # Find all delocalization paths
        paths = []
        for atom2, bond12 in atom1.edges.items():
            # Only single bonds are considered
            if bond12.isSingle():
                # Neighboring atom must posses a lone electron pair to loose it
                if ((atom2.lonePairs == 1 and atom2.isNitrogen()) or (atom2.lonePairs == 3 and atom2.isOxygen())) and (atom2.radicalElectrons == 0):
                    paths.append([atom1, atom2])
                    
        return paths
    
    def findAllDelocalizationPathsN5dd_N5ts(self, atom1):
        """
        Find all the resonance structures of nitrogen atoms with two double bonds (N5dd)
        and nitrogen atoms with one triple and one single bond (N5ts)
        """
        cython.declare(paths=list)
        cython.declare(atom2=Atom, bond12=Bond)
        
        # No paths if atom1 is not nitrogen
        if not (atom1.isNitrogen()):
            return []
        
        # Find all delocalization paths
        paths = []
        index_atom_2 = 0
        index_atom_3 = 0
        
        for atom2, bond12 in atom1.edges.items():
            index_atom_2 = index_atom_2 + 1
            # Only double bonds are considered
            if bond12.isDouble():
                for atom3, bond13 in atom1.edges.items():
                    index_atom_3 = index_atom_3 + 1
                    # Only double bonds are considered, at the moment we only consider non-radical nitrogen and oxygen atoms
                    if (bond13.isDouble() and atom3.radicalElectrons == 0 and atom3.lonePairs > 0 and not atom3.isOxygen() and not atom3.isCarbon() and (index_atom_2 != index_atom_3)):
                        paths.append([atom1, atom2, atom3, bond12, bond13, 1])
        
        for atom2, bond12 in atom1.edges.items():
            # Only triple bonds are considered
            if bond12.isTriple():
                for atom3, bond13 in atom1.edges.items():
                    # Only single bonds are considered, at the moment we only consider negatively charged nitrogen and oxygen
                    if (bond13.isSingle() and ((atom3.isNitrogen() and atom3.lonePairs >= 2) or (atom3.isOxygen() and atom3.lonePairs >= 3))):
                        paths.append([atom1, atom2, atom3, bond12, bond13, 2])
        
        return paths

    def getURL(self):
        """
        Get a URL to the molecule's info page on the RMG website.
        """
        # eg. http://dev.rmg.mit.edu/database/kinetics/reaction/reactant1=1%20C%200%20%7B2,S%7D;2%20O%200%20%7B1,S%7D;__reactant2=1%20C%202T;__product1=1%20C%201;__product2=1%20C%200%20%7B2,S%7D;2%20O%201%20%7B1,S%7D;

        url = "http://rmg.mit.edu/database/molecule/"
        adjlist = self.toAdjacencyList(removeH=False)
        url += "{0}".format(re.sub('\s+', '%20', adjlist.replace('\n', ';')))
        return url.strip('_')
    
    def isBiradicalSinglet(self):
        """
        Return ``True`` if the molecule is a 1-centered biradical in singlet state,
        or ``False`` otherwise.
        """
        cython.declare(atom=Atom)
        for atom in self.vertices:
            if atom.radicalElectrons == 2:
                if atom.spinMultiplicity == 1:
                    return True
        return False
    
    def isBiradicalTriplet(self):
        """
        Return ``True`` if the molecule is a 1-centered biradical in triplet state,
        or ``False`` otherwise.
        """
        cython.declare(atom=Atom)
        for atom in self.vertices:
            if atom.radicalElectrons == 2:
                if atom.spinMultiplicity == 3:
                    return True
        return False
    
    def changeTripletSinglet(self):
        """
        If the molecule is a 1-centered biradical in triplet state,
        change it to singlet state.
        """
        cython.declare(atom=Atom)
        for atom in self.vertices:
            if atom.radicalElectrons == 2:
                if atom.spinMultiplicity == 3:
                    atom.spinMultiplicity = 1
                    
    def getRadicalAtoms(self):
        """
        Return the atoms in the molecule that have unpaired electrons.
        """
        radicalAtomsList = []
        for atom in self.vertices:
            if atom.radicalElectrons > 0:
                radicalAtomsList.append(atom)
        return radicalAtomsList
    
    def updateLonePairs(self):
        """
        Iterate through the atoms in the structure and calcualte the
        number of lone electron pairs, assumin a neutral molecule.
        """
        for atom1 in self.vertices:
            order = 0
            if not atom1.isHydrogen():
                for atom2, bond12 in atom1.edges.items():
                    if bond12.isSingle():
                        order = order + 1
                    if bond12.isDouble():
                        order = order + 2
                    if bond12.isTriple():
                        order = order + 3
                        
                atom1.lonePairs = 4 - atom1.radicalElectrons - order
        
            else:
                atom1.lonePairs = 0
<|MERGE_RESOLUTION|>--- conflicted
+++ resolved
@@ -65,12 +65,8 @@
     `spinMultiplicity`  ``short``           The spin multiplicity of the atom
     `charge`            ``short``           The formal charge of the atom
     `label`             ``str``             A string label that can be used to tag individual atoms
-<<<<<<< HEAD
     `coords`            ``numpy array``     The (x,y,z) coordinates in Angstrom
-=======
-    `coords`
     `lonePairs`         ``short``           The number of lone electron pairs
->>>>>>> a1f63b5d
     =================== =================== ====================================
 
     Additionally, the ``mass``, ``number``, and ``symbol`` attributes of the
@@ -78,11 +74,7 @@
     e.g. ``atom.symbol`` instead of ``atom.element.symbol``.
     """
 
-<<<<<<< HEAD
-    def __init__(self, element=None, radicalElectrons=0, spinMultiplicity=1, charge=0, label='', coords=None):
-=======
     def __init__(self, element=None, radicalElectrons=0, spinMultiplicity=1, charge=0, label='', lonePairs=0, coords=None):
->>>>>>> a1f63b5d
         Vertex.__init__(self)
         if isinstance(element, str):
             self.element = elements.__dict__[element]
@@ -93,10 +85,7 @@
         self.charge = charge
         self.label = label
         self.atomType = None
-<<<<<<< HEAD
-=======
         self.lonePairs = lonePairs
->>>>>>> a1f63b5d
         self.coords = coords
 
     def __str__(self):
@@ -236,10 +225,7 @@
         a.charge = self.charge
         a.label = self.label
         a.atomType = self.atomType
-<<<<<<< HEAD
-=======
         a.lonePairs = self.lonePairs
->>>>>>> a1f63b5d
         if self.coords is not None:
             a.coords = self.coords[:]
         return a
@@ -556,17 +542,6 @@
         else:
             raise ActionError('Unable to update GroupBond: Invalid action {0}.'.format(action))
 
-<<<<<<< HEAD
-################################################################################
-
-def distanceSquared(atom1, atom2):
-    """
-    Return the square of the distance (in Angstrom) between the two atoms.
-    """
-    diff = (atom1.coords - atom2.coords)
-    return sum(diff * diff)
-
-=======
 #################################################################################
 try:
     SMILEwriter = openbabel.OBConversion()
@@ -575,7 +550,6 @@
 except:
     pass
     
->>>>>>> a1f63b5d
 class Molecule(Graph):
     """
     A representation of a molecular structure using a graph data type, extending
@@ -826,11 +800,7 @@
         # Remove the hydrogen atoms from the structure
         for atom in hydrogens:
             self.removeAtom(atom)
-<<<<<<< HEAD
-            
-=======
-    
->>>>>>> a1f63b5d
+    
     def connectTheDots(self):
         """
         Delete all bonds, and set them again based on the Atoms' coords.
@@ -840,11 +810,7 @@
                        bond=Bond, atoms=list, zBoundary=float)
                        # groupBond=GroupBond, 
         self._fingerprint = None
-<<<<<<< HEAD
-        # Code below should be placed in rmgpy.molecule ConnectTheDots
-=======
-        
->>>>>>> a1f63b5d
+        
         atoms = self.vertices
         
         # Ensure there are coordinates to work with
@@ -1198,11 +1164,7 @@
         self.updateConnectivityValues()
         self.updateAtomTypes()
         return self
-<<<<<<< HEAD
-        
-=======
-    
->>>>>>> a1f63b5d
+    
     def fromXYZ(self, atomicNums, coordinates):
         """
         Create an RMG molecule from a list of coordinates and a corresponding
@@ -1210,10 +1172,7 @@
         returned molecule will only contain the atoms and not the bonds. Bonds
         can be determined in `ConnectTheDots`.
         """
-<<<<<<< HEAD
-=======
-        
->>>>>>> a1f63b5d
+        
         _rdkit_periodic_table = elements.GetPeriodicTable()
         
         for i, atNum in enumerate(atomicNums):
@@ -1230,42 +1189,20 @@
         via fromXYZ, which does not attempt to perceive bond orders
         """
         cython.declare(atom1=Atom, atom2=Atom, bond=Bond, newMol=Molecule, atoms=list)
-<<<<<<< HEAD
-
-=======
-    
->>>>>>> a1f63b5d
+    
         newMol = Molecule()
         atoms = self.atoms
         mapping = {}
         for atom1 in atoms:
             atom2 = newMol.addAtom(Atom(atom1.element))
             mapping[atom1] = atom2
-<<<<<<< HEAD
-
-=======
-    
->>>>>>> a1f63b5d
+    
         for atom1 in atoms:
             for atom2 in atom1.bonds:
                 bond = Bond(mapping[atom1], mapping[atom2], 'S')
                 newMol.addBond(bond)
         newMol.updateAtomTypes()
         return newMol
-<<<<<<< HEAD
-    
-    
-    def toCML(self):
-        """
-        Convert the molecular structure to CML. Uses
-        `OpenBabel <http://openbabel.org/>`_ to perform the conversion.
-        """
-        import pybel
-        mol = pybel.Molecule(self.toOBMol())
-        cml = mol.write('cml').strip()
-        return '\n'.join([l for l in cml.split('\n') if l.strip()])
-=======
->>>>>>> a1f63b5d
 
     def toInChI(self):
         """
