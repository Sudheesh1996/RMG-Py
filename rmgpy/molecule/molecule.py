--- conflicted
+++ resolved
@@ -2190,17 +2190,6 @@
         # Create GroupAtom object for each atom in the molecule
         group_atoms = OrderedDict()  # preserver order of atoms in original container
         for atom in self.atoms:
-<<<<<<< HEAD
-            groupAtoms[atom] = gr.GroupAtom(atomType=[atom.atomType],
-                                         radicalElectrons=[atom.radicalElectrons],
-                                         charge=[atom.charge],
-                                         lonePairs=[atom.lonePairs],
-                                         label = atom.label
-                                         )
-                    
-        group = gr.Group(atoms=groupAtoms.values(), multiplicity=[self.multiplicity])
-        
-=======
             group_atoms[atom] = gr.GroupAtom(atomtype=[atom.atomtype],
                                              radical_electrons=[atom.radical_electrons],
                                              charge=[atom.charge],
@@ -2209,7 +2198,6 @@
 
         group = gr.Group(atoms=list(group_atoms.values()), multiplicity=[self.multiplicity])
 
->>>>>>> 2c76b952
         # Create GroupBond for each bond between atoms in the molecule
         for atom in self.atoms:
             for bonded_atom, bond in atom.edges.items():
@@ -2484,32 +2472,16 @@
             return True
         return False
 
-<<<<<<< HEAD
-    def isIdentical(self, other, strict=True, include_labels=False):
-=======
-    def is_identical(self, other, strict=True):
->>>>>>> 2c76b952
+    def is_identical(self, other, strict=True, include_labels=False):
         """
         Performs isomorphism checking, with the added constraint that atom IDs must match.
 
         Primary use case is tracking atoms in reactions for reaction degeneracy determination.
 
         Returns :data:`True` if two graphs are identical and :data:`False` otherwise.
-
-        If ``strict=False``, performs the check ignoring electrons and resonance structures.
-        """
-        cython.declare(atom_ids=set, other_ids=set, atom_list=list, other_list=list, mapping=dict)
-
-        if not isinstance(other, Molecule):
-            raise TypeError(
-                'Got a {0} object for parameter "other", when a Molecule object is required.'.format(other.__class__))
-
-        # Get a set of atom indices for each molecule
-        atom_ids = set([atom.id for atom in self.atoms])
-        other_ids = set([atom.id for atom in other.atoms])
+        """
 
         if atom_ids == other_ids:
-            # If the two molecules have the same indices, then they might be identical
             # Sort the atoms by ID
             atom_list = sorted(self.atoms, key=lambda x: x.id)
             other_list = sorted(other.atoms, key=lambda x: x.id)
