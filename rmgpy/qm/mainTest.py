--- conflicted
+++ resolved
@@ -82,78 +82,42 @@
 		
 		self.mop1 = QMCalculator(software = 'mopac',
 								method = 'pm3',
-<<<<<<< HEAD
 								fileStore = fileStore
-=======
-								fileStore = fileStore,
-								molecule = mol,
->>>>>>> 34154259
 								)
 				
 		self.mop2 = QMCalculator(software = 'mopac',
 								method = 'pm6',
-<<<<<<< HEAD
-=======
 								molecule = mol,
->>>>>>> 34154259
 								)
 		
 		self.mop3 = QMCalculator(software = 'mopac',
 								method = 'pm7',
-<<<<<<< HEAD
 								fileStore = fileStore
-=======
-								fileStore = fileStore,
-								molecule = mol,
->>>>>>> 34154259
 								)
 		
 		self.mop4 = QMCalculator(software = 'mopac',
 								method = 'pm8',
-<<<<<<< HEAD
 								fileStore = fileStore
-=======
-								fileStore = fileStore,
-								molecule = mol,
->>>>>>> 34154259
 								)
 		
 		self.gauss1 = QMCalculator(software = 'gaussian',
 								  method = 'pm3',
-<<<<<<< HEAD
-=======
 								  molecule = mol,
->>>>>>> 34154259
 								  )	
 		
 		self.gauss2 = QMCalculator(software = 'gaussian',
 								  method = 'pm6',
-<<<<<<< HEAD
 								  fileStore = fileStore
-=======
-								  fileStore = fileStore,
-								  molecule = mol,
->>>>>>> 34154259
 								  )
 		
 		self.gauss3 = QMCalculator(software = 'gaussian',
 								  method = 'pm7',
-<<<<<<< HEAD
 								  fileStore = fileStore
-=======
-								  fileStore = fileStore,
-								  molecule = mol,
->>>>>>> 34154259
 								  )
 		
 		self.molpro1 = QMCalculator(software = 'molpro',
 								   method = 'mp2',
-<<<<<<< HEAD
 								   fileStore = fileStore
-=======
-								   fileStore = fileStore,
-								   molecule = mol,
->>>>>>> 34154259
 								   )
 		
 		self.qmmol1 = QMCalculator(fileStore=fileStore)
@@ -180,21 +144,12 @@
 		self.assertIsNone(self.gauss2.settings.scratchDirectory)
 		
 		# Now set the default directories for those not set
-<<<<<<< HEAD
 		outputDirectory = os.path.join(self.mop1.settings.fileStore, '..','..')
 		self.mop1.setDefaultOutputDirectory(outputDirectory)
 		self.mop2.setDefaultOutputDirectory(outputDirectory)
 		self.mop3.setDefaultOutputDirectory(outputDirectory)
 		self.gauss1.setDefaultOutputDirectory(outputDirectory)
 		self.gauss2.setDefaultOutputDirectory(outputDirectory)
-=======
-		outputDirectory = os.path.normpath(os.path.join(getPath(),'..', 'testing', 'qm'))
-		self.mop1.setOutputDirectory(outputDirectory)
-		self.mop2.setOutputDirectory(outputDirectory)
-		self.mop3.setOutputDirectory(outputDirectory)
-		self.gauss1.setOutputDirectory(outputDirectory)
-		self.gauss2.setOutputDirectory(outputDirectory)
->>>>>>> 34154259
 		
 		self.assertIsNotNone(self.mop1.settings.fileStore)
 		self.assertIsNotNone(self.mop2.settings.fileStore)
@@ -221,21 +176,12 @@
 		Test that initialize() works correctly.
 		"""
 		# Now set the default directories for those not set
-<<<<<<< HEAD
 		outputDirectory = os.path.join(self.mop1.settings.fileStore, '..', '..')
 		self.mop1.setDefaultOutputDirectory(outputDirectory)
 		self.mop2.setDefaultOutputDirectory(outputDirectory)
 		self.mop3.setDefaultOutputDirectory(outputDirectory)
 		self.gauss1.setDefaultOutputDirectory(outputDirectory)
 		self.gauss2.setDefaultOutputDirectory(outputDirectory)
-=======
-		outputDirectory = os.path.normpath(os.path.join(getPath(),'..', 'testing', 'qm'))
-		self.mop1.setOutputDirectory(outputDirectory)
-		self.mop2.setOutputDirectory(outputDirectory)
-		self.mop3.setOutputDirectory(outputDirectory)
-		self.gauss1.setOutputDirectory(outputDirectory)
-		self.gauss2.setOutputDirectory(outputDirectory)
->>>>>>> 34154259
 		
 		try:
 			self.mop1.initialize()
@@ -252,19 +198,12 @@
 		"""
 		Test that getThermoData(mol) fails when expected.
 		"""
-<<<<<<< HEAD
 		outputDirectory = os.path.join(self.mop4.settings.fileStore, '..', '..')
 		self.mop4.setDefaultOutputDirectory(outputDirectory)
 		self.gauss3.setDefaultOutputDirectory(outputDirectory)
 		self.molpro1.setDefaultOutputDirectory(outputDirectory)
 		
 		mol = Molecule().fromSMILES('C1=CC=C2C=CC=CC2=C1')
-=======
-		outputDirectory = os.path.normpath(os.path.join(getPath(),'..', 'testing', 'qm'))
-		self.mop4.setOutputDirectory(outputDirectory)
-		self.gauss3.setOutputDirectory(outputDirectory)
-		self.molpro1.setOutputDirectory(outputDirectory)
->>>>>>> 34154259
 		
 		with self.assertRaises(Exception):
 			self.mop4.getThermoData(mol)
@@ -276,17 +215,9 @@
 		"""
 		Test that getThermoData(mol) works correctly.
 		"""
-<<<<<<< HEAD
 		outputDirectory = os.path.join(self.mop1.settings.fileStore, '..', '..')
-		self.mop1.setDefaultOutputDirectory(outputDirectory)
-		self.mop2.setDefaultOutputDirectory(outputDirectory)
-		self.mop3.setDefaultOutputDirectory(outputDirectory)
-=======
-		outputDirectory = os.path.normpath(os.path.join(getPath(),'..', 'testing', 'qm'))
-		self.mop1.setOutputDirectory(outputDirectory)
-		self.mop2.setOutputDirectory(outputDirectory)
-		self.mop3.setOutputDirectory(outputDirectory)
->>>>>>> 34154259
+		
+		mol = Molecule().fromSMILES('C1=CC=C2C=CC=CC2=C1')
 		
 		try:
 			fileList = os.listdir(self.mop1.settings.fileStore)
@@ -296,14 +227,6 @@
 			pass		
 		
 		try:
-<<<<<<< HEAD
-			fileList = os.listdir(self.mop1.settings.fileStore)
-			for fileName in fileList:
-				os.remove(os.path.join(self.mop1.settings.fileStore, fileName))
-		except OSError:
-			pass		
-		
-		try:
 			fileList = os.listdir(self.mop2.settings.fileStore)
 			for fileName in fileList:
 				os.remove(os.path.join(self.mop2.settings.fileStore, fileName))
@@ -311,15 +234,6 @@
 			pass
 		
 		try:
-=======
-			fileList = os.listdir(self.mop2.settings.fileStore)
-			for fileName in fileList:
-				os.remove(os.path.join(self.mop2.settings.fileStore, fileName))
-		except OSError:
-			pass
-		
-		try:
->>>>>>> 34154259
 			fileList = os.listdir(self.mop3.settings.fileStore)
 			for fileName in fileList:
 				os.remove(os.path.join(self.mop3.settings.fileStore, fileName))
@@ -346,15 +260,10 @@
 		"""
 		Test that getThermoData(mol) works correctly.
 		"""
-<<<<<<< HEAD
 		outputDirectory = os.path.join(self.mop1.settings.fileStore, '..', '..')
 		self.gauss1.setDefaultOutputDirectory(outputDirectory)
 		self.gauss2.setDefaultOutputDirectory(outputDirectory)
-=======
-		outputDirectory = os.path.normpath(os.path.join(getPath(),'..', 'testing', 'qm'))
-		self.gauss1.setOutputDirectory(outputDirectory)
-		self.gauss2.setOutputDirectory(outputDirectory)
->>>>>>> 34154259
+		
 		
 		try:
 			fileList = os.listdir(self.gauss1.settings.fileStore)
@@ -364,16 +273,6 @@
 			pass	
 		
 		try:
-<<<<<<< HEAD
-			fileList = os.listdir(self.gauss1.settings.fileStore)
-			for fileName in fileList:
-				os.remove(os.path.join(self.gauss1.settings.fileStore, fileName))
-		except OSError:
-			pass	
-		
-		try:
-=======
->>>>>>> 34154259
 			fileList = os.listdir(self.gauss2.settings.fileStore)
 			for fileName in fileList:
 				os.remove(os.path.join(self.gauss2.settings.fileStore, fileName))
