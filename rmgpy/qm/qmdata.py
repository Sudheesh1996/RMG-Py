--- conflicted
+++ resolved
@@ -67,31 +67,9 @@
         atomCoords = (cclibData.atomcoords[-1], 'angstrom')
         frequencies = (cclibData.vibfreqs, 'cm^-1')
 
-<<<<<<< HEAD
-    def __init__(self,
-                 cclib_data,
-                 groundStateDegeneracy
-                 ):
-        
-        #: data object returned by a parsing tool like CCLib.parse()
-        self.cclib_data = cclib_data
-        try:
-            numberOfAtoms = cclib_data.natom
-            if numberOfAtoms > 1:
-                rotationalConstants = ([i * 1e9 for i in cclib_data.rotcons[-1]],'hertz') # Hz. #print the final rotational constants (note that ideally we would use next to last value ([-2]) as this has more significant digits and is for the same geometry, but there is a complication for linear molecules (labeled as "Rotational constant" rather than "...constants"...there might be some ways around this like looking for "Rotational constant" string instead, but it is probably not a big deal to just use rounded values
-                frequencies = (cclib_data.vibfreqs, "cm^-1") # 1/cm
-            else:
-                rotationalConstants = None
-                frequencies = None
-            molecularMass = (cclib_data.molmass,'amu')
-            energy = (cclib_data.scfenergies[-1],'eV/molecule') # final optimized PM3 energy (cclib gives this in eV)
-            atomicNumbers = cclib_data.atomnos
-            atomCoords = (cclib_data.atomcoords[-1],"angstrom") # I assume Angstrom (not Bohr?)
-=======
     except AttributeError, e:
         logging.error("The passed in cclibData has these attributes: {0!r}".format(cclibData._attrlist))
         raise e
->>>>>>> 7d9ced40
 
     if hasattr(cclibData, 'stericenergy'):
         stericEnergy = (cclibData.stericenergy, 'eV/molecule')
