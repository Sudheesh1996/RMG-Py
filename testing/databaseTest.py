"""
This scripts runs tests on the database
"""
import numpy as np
import logging

from rmgpy import settings
from rmgpy.data.rmg import RMGDatabase
from copy import copy
import rmgpy.kinetics
import quantities as pq
from rmgpy.data.base import LogicOr
from rmgpy.molecule import Group, ImplicitBenzeneError, UnexpectedChargeError
from rmgpy.molecule.atomtype import atomTypes
from rmgpy.molecule.pathfinder import find_shortest_path

import nose
import nose.tools


class TestDatabase():  # cannot inherit from unittest.TestCase if we want to use nose test generators
    """
    Contains unit tests for the database for rigorous error checking.
    """
    @classmethod
    def setUpClass(cls):
        """
        Load the database before running the tests.
        """
        databaseDirectory = settings['database.directory']
        cls.database = RMGDatabase()
        cls.database.load(databaseDirectory, kineticsFamilies='all')

    # These are generators, that call the methods below.
    def test_kinetics(self):
        for family_name, family in self.database.kinetics.families.iteritems():

            test = lambda x: self.kinetics_checkCorrectNumberofNodesInRules(family_name)
            test_name = "Kinetics family {0}: rules have correct number of nodes?".format(family_name)
            test.description = test_name
            self.compat_func_name = test_name
            yield test, None

            test = lambda x: self.kinetics_checkNodesInRulesFoundInGroups(family_name)
            test_name = "Kinetics family {0}: rules' nodes exist in the groups?".format(family_name)
            test.description = test_name
            self.compat_func_name = test_name
            yield test, None

            test = lambda x: self.kinetics_checkGroupsFoundInTree(family_name)
            test_name = "Kinetics family {0}: groups are in the tree with proper parents?".format(family_name)
            test.description = test_name
            self.compat_func_name = test_name
            yield test, None

            test = lambda x: self.kinetics_checkGroupsNonidentical(family_name)
            test_name = "Kinetics family {0}: groups are not identical?".format(family_name)
            test.description = test_name
            self.compat_func_name = test_name
            yield test, family_name

            test = lambda x: self.kinetics_checkChildParentRelationships(family_name)
            test_name = "Kinetics family {0}: parent-child relationships are correct?".format(family_name)
            test.description = test_name
            self.compat_func_name = test_name
            yield test, family_name

            test = lambda x: self.kinetics_checkSiblingsForParents(family_name)
            test_name = "Kinetics family {0}: sibling relationships are correct?".format(family_name)
            test.description = test_name
            self.compat_func_name = test_name
            yield test, family_name

            test = lambda x: self.kinetics_checkCdAtomType(family_name)
            test_name = "Kinetics family {0}: Cd, CS, CO, and Cdd atomtype used correctly?".format(family_name)
            test.description = test_name
            self.compat_func_name = test_name
            yield test, family_name

            test = lambda x: self.kinetics_checkReactantAndProductTemplate(family_name)
            test_name = "Kinetics family {0}: reactant and product templates correctly defined?".format(family_name)
            test.description = test_name
            self.compat_func_name = test_name
            yield test, family_name

            #these families have some sort of difficulty which prevents us from testing accessibility right now
            difficultFamilies = ['Diels_alder_addition', 'Intra_R_Add_Exocyclic', 'Intra_R_Add_Endocyclic']

            if len(family.forwardTemplate.reactants) < len(family.groups.top) and family_name not in difficultFamilies:
                test = lambda x: self.kinetics_checkUnimolecularGroups(family_name)
                test_name = "Kinetics family {0} check that unimolecular group is formatted correctly?".format(family_name)
                test.description = test_name
                self.compat_func_name = test_name
                yield test, family_name

            if family_name not in difficultFamilies:
                test = lambda x: self.kinetics_checkSampleDescendsToGroup(family_name)
                test_name = "Kinetics family {0}: Entry is accessible?".format(family_name)
                test.description = test_name
                self.compat_func_name = test_name
                yield test, family_name

            for depository in family.depositories:

                test = lambda x: self.kinetics_checkAdjlistsNonidentical(depository)
                test_name = "Kinetics depository {0}: check adjacency lists are nonidentical?".format(depository.label)
                test.description = test_name
                self.compat_func_name = test_name
                yield test, depository.label

                test = lambda x: self.kinetics_checkRateUnitsAreCorrect(depository, tag='depository')
                test_name = "Kinetics depository {0}: check rates have correct units?".format(depository.label)
                test.description = test_name
                self.compat_func_name = test_name
                yield test, depository.label

        for library_name, library in self.database.kinetics.libraries.iteritems():

            test = lambda x: self.kinetics_checkAdjlistsNonidentical(library)
            test_name = "Kinetics library {0}: check adjacency lists are nonidentical?".format(library_name)
            test.description = test_name
            self.compat_func_name = test_name
            yield test, library_name

            test = lambda x: self.kinetics_checkRateUnitsAreCorrect(library)
            test_name = "Kinetics library {0}: check rates have correct units?".format(library_name)
            test.description = test_name
            self.compat_func_name = test_name
            yield test, library_name

            test = lambda x: self.kinetics_checkLibraryRatesAreReasonable(library)
            test_name = "Kinetics library {0}: check rates are reasonable?".format(library_name)
            test.description = test_name
            self.compat_func_name = test_name
            yield test, library_name

    def test_thermo(self):
        for group_name, group in self.database.thermo.groups.iteritems():
            test = lambda x: self.general_checkNodesFoundInTree(group_name, group)
            test_name = "Thermo groups {0}: nodes are in the tree with proper parents?".format(group_name)
            test.description = test_name
            self.compat_func_name = test_name
            yield test, group_name

            test = lambda x: self.general_checkGroupsNonidentical(group_name, group)
            test_name = "Thermo groups {0}: nodes are nonidentical?".format(group_name)
            test.description = test_name
            self.compat_func_name = test_name
            yield test, group_name

            test = lambda x: self.general_checkChildParentRelationships(group_name, group)
            test_name = "Thermo groups {0}: parent-child relationships are correct?".format(group_name)
            test.description = test_name
            self.compat_func_name = test_name
            yield test, group_name

            test = lambda x: self.general_checkSiblingsForParents(group_name, group)
            test_name = "Thermo groups {0}: sibling relationships are correct?".format(group_name)
            test.description = test_name
            self.compat_func_name = test_name
            yield test, group_name

            test = lambda x: self.general_checkCdAtomType(group_name, group)
            test_name = "Thermo groups {0}: Cd atomtype used correctly?".format(group_name)
            test.description = test_name
            self.compat_func_name = test_name
            yield test, group_name

            test = lambda x: self.general_checkSampleDescendsToGroup(group_name, group)
            test_name = "Thermo groups {0}: Entry is accessible?".format(group_name)
            test.description = test_name
            self.compat_func_name = test_name
            yield test, group_name

    def test_solvation(self):
        for group_name, group in self.database.solvation.groups.iteritems():
            test = lambda x: self.general_checkNodesFoundInTree(group_name, group)
            test_name = "Solvation groups {0}: nodes are in the tree with proper parents?".format(group_name)
            test.description = test_name
            self.compat_func_name = test_name
            yield test, group_name

            test = lambda x: self.general_checkGroupsNonidentical(group_name, group)
            test_name = "Solvation groups {0}: nodes are nonidentical?".format(group_name)
            test.description = test_name
            self.compat_func_name = test_name
            yield test, group_name

            test = lambda x: self.general_checkChildParentRelationships(group_name, group)
            test_name = "Solvation groups {0}: parent-child relationships are correct?".format(group_name)
            test.description = test_name
            self.compat_func_name = test_name
            yield test, group_name

            test = lambda x: self.general_checkSiblingsForParents(group_name, group)
            test_name = "Solvation groups {0}: sibling relationships are correct?".format(group_name)
            test.description = test_name
            self.compat_func_name = test_name
            yield test, group_name

            test = lambda x: self.general_checkCdAtomType(group_name, group)
            test_name = "Solvation groups {0}: Cd atomtype used correctly?".format(group_name)
            test.description = test_name
            self.compat_func_name = test_name
            yield test, group_name

            test = lambda x: self.general_checkSampleDescendsToGroup(group_name, group)
            test_name = "Solvation groups {0}: Entry is accessible?".format(group_name)
            test.description = test_name
            self.compat_func_name = test_name
            yield test, group_name

    def test_statmech(self):
        for group_name, group in self.database.statmech.groups.iteritems():
            test = lambda x: self.general_checkNodesFoundInTree(group_name, group)
            test_name = "Statmech groups {0}: nodes are in the tree with proper parents?".format(group_name)
            test.description = test_name
            self.compat_func_name = test_name
            yield test, group_name

            test = lambda x: self.general_checkGroupsNonidentical(group_name, group)
            test_name = "Statmech groups {0}: nodes are nonidentical?".format(group_name)
            test.description = test_name
            self.compat_func_name = test_name
            yield test, group_name

            test = lambda x: self.general_checkChildParentRelationships(group_name, group)
            test_name = "Statmech groups {0}: parent-child relationships are correct?".format(group_name)
            test.description = test_name
            self.compat_func_name = test_name
            yield test, group_name

            test = lambda x: self.general_checkSiblingsForParents(group_name, group)
            test_name = "Statmech groups {0}: sibling relationships are correct?".format(group_name)
            test.description = test_name
            self.compat_func_name = test_name
            yield test, group_name

            test = lambda x: self.general_checkCdAtomType(group_name, group)
            test_name = "Statmech groups {0}: Cd atomtype used correctly?".format(group_name)
            test.description = test_name
            self.compat_func_name = test_name
            yield test, group_name

            test = lambda x: self.general_checkSampleDescendsToGroup(group_name, group)
            test_name = "Statmech groups {0}: Entry is accessible?".format(group_name)
            test.description = test_name
            self.compat_func_name = test_name
            yield test, group_name

    def test_transport(self):
        for group_name, group in self.database.transport.groups.iteritems():
            test = lambda x: self.general_checkNodesFoundInTree(group_name, group)
            test_name = "Transport groups {0}: nodes are in the tree with proper parents?".format(group_name)
            test.description = test_name
            self.compat_func_name = test_name
            yield test, group_name

            test = lambda x: self.general_checkGroupsNonidentical(group_name, group)
            test_name = "Transport groups {0}: nodes are nonidentical?".format(group_name)
            test.description = test_name
            self.compat_func_name = test_name
            yield test, group_name

            test = lambda x: self.general_checkChildParentRelationships(group_name, group)
            test_name = "Transport groups {0}: parent-child relationships are correct?".format(group_name)
            test.description = test_name
            self.compat_func_name = test_name
            yield test, group_name

            test = lambda x: self.general_checkSiblingsForParents(group_name, group)
            test_name = "Transport groups {0}: sibling relationships are correct?".format(group_name)
            test.description = test_name
            self.compat_func_name = test_name
            yield test, group_name

            test = lambda x: self.general_checkCdAtomType(group_name, group)
            test_name = "Transport groups {0}: Cd, CS, CO, and Cdd atomtype used correctly?".format(group_name)
            test.description = test_name
            self.compat_func_name = test_name
            yield test, group_name

            test = lambda x: self.general_checkSampleDescendsToGroup(group_name, group)
            test_name = "Transport groups {0}: Entry is accessible?".format(group_name)
            test.description = test_name
            self.compat_func_name = test_name
            yield test, group_name


    # These are the actual tests, that don't start with a "test_" name:
    def kinetics_checkCorrectNumberofNodesInRules(self, family_name):
        """
        This test ensures that each rate rule contains the proper number of nodes according to the family it originates.
        """
        family = self.database.kinetics.families[family_name]
        expectedNumberNodes = len(family.getRootTemplate())
        tst = []
        for label, entries in family.rules.entries.iteritems():
            for entry in entries:
                nodes = label.split(';')
                tst.append((len(nodes), expectedNumberNodes, "Wrong number of groups or semicolons in family {family} rule {entry}.  Should be {num_nodes}".format(family=family_name, entry=entry, num_nodes=expectedNumberNodes)))

        boo = False
        for item in tst:
            if item[0] != item[1]:
                boo = True
                logging.error(item[2])
        if boo:
            raise ValueError("Error occured")

    def kinetics_checkNodesInRulesFoundInGroups(self, family_name):
        """
        This test ensures that each rate rule contains nodes that exist in the groups and that they match the order of the forwardTemplate.
        """
        family = self.database.kinetics.families[family_name]

        # List of the each top node's descendants (including the top node)
        topDescendants = []
        for topNode in family.getRootTemplate():
            nodes = [topNode]
            nodes.extend(family.groups.descendants(topNode))
            topDescendants.append(nodes)

        topGroupOrder = ';'.join(topNode.label for topNode in family.getRootTemplate())
        tst1 = []
        tst2 = []
        for label, entries in family.rules.entries.iteritems():
            for entry in entries:
                nodes = label.split(';')
                for i, node in enumerate(nodes):
                    tst1.append((node in family.groups.entries, "In {family} family, no group definition found for label {label} in rule {entry}".format(family=family_name, label=node, entry=entry)))
                    tst2.append((family.groups.entries[node] in topDescendants[i], "In {family} family, rule {entry} was found with groups out of order.  The correct order for a rule should be subgroups of {top}.".format(family=family_name, entry=entry, top=topGroupOrder)))
        boo = False
        for i in xrange(len(tst1)):
            if not tst1[i][0]:
                logging.error(tst1[i][1])
                boo = True
            if not tst2[i][0]:
                logging.error(tst2[i][1])
                boo = True

        if boo:
            raise ValueError("Error occured")

    def kinetics_checkGroupsFoundInTree(self, family_name):
        """
        This test checks whether groups are found in the tree, with proper parents.
        """
        family = self.database.kinetics.families[family_name]
        tst = []
        tst1 = []
        tst2 = []
        tst3 = []
        for nodeName, nodeGroup in family.groups.entries.iteritems():
            tst.append(('[' in nodeName or ']' in nodeName, "Group {group} in {family} family contains square brackets [ ] in the label, which are not allowed.".format(group=nodeName, family=family_name)))
            ascendParent = nodeGroup

            # Check whether the node has proper parents unless it is the top reactant or product node
            while ascendParent not in family.groups.top and ascendParent not in family.forwardTemplate.products:
                child = ascendParent
                ascendParent = ascendParent.parent
                tst1.append((ascendParent is not None, "Group {group} in {family} family was found in the tree without a proper parent.".format(group=child, family=family_name)))
                tst2.append((child in ascendParent.children, "Group {group} in {family} family was found in the tree without a proper parent.".format(group=nodeName, family=family_name)))
                tst3.append((child is ascendParent, "Group {group} in {family} family is a parent to itself".format(group=nodeName, family=family_name)))

        boo = False
        for i in xrange(len(tst)):
            if tst[i][0]:
                logging.error(tst[i][1])
                boo = True
        for i in xrange(len(tst1)):
            if not tst1[i][0]:
                logging.error(tst1[i][1])
                boo = True
            if not tst2[i][0]:
                logging.error(tst2[i][1])
                boo = True
            if tst3[i][0]:
                logging.error(tst3[i][1])
                boo = True

        if boo:
            raise ValueError("Error occured")

    def kinetics_checkGroupsNonidentical(self, family_name):
        """
        This test checks that the groups are non-identical.
        """
        from rmgpy.data.base import Database
        originalFamily = self.database.kinetics.families[family_name]
        family = Database()
        family.entries = originalFamily.groups.entries
        entriesCopy = copy(family.entries)
        tst = []
        for nodeName, nodeGroup in family.entries.iteritems():
            del entriesCopy[nodeName]
            for nodeNameOther, nodeGroupOther in entriesCopy.iteritems():
                tst.append((family.matchNodeToNode(nodeGroup, nodeGroupOther), "Group {group} in {family} family was found to be identical to group {groupOther}".format(group=nodeName, family=family_name, groupOther=nodeNameOther)))

        boo = False
        for i in xrange(len(tst)):
            if tst[i][0]:
                logging.error(tst[i][1])
                boo = True

        if boo:
            raise ValueError("Error occured")

    def kinetics_checkChildParentRelationships(self, family_name):
        """
        This test checks that groups' parent-child relationships are correct in the database.
        """
        from rmgpy.data.base import Database
        originalFamily = self.database.kinetics.families[family_name]
        family = Database()
        family.entries = originalFamily.groups.entries
        tst = []
        for nodeName, childNode in family.entries.iteritems():
            #top nodes and product nodes don't have parents by definition, so they get an automatic pass:
            if childNode in originalFamily.groups.top or childNode in originalFamily.forwardTemplate.products: continue
            parentNode = childNode.parent

            if parentNode is None:
                # This is a mistake in the database, but it should be caught by kinetics_checkGroupsFoundInTree
                # so rather than report it twice or crash, we'll just silently carry on to the next node.
                continue
            elif parentNode in originalFamily.forwardTemplate.products:
                #This is a product node made by training reactions which we do not need to heck
                continue
            # Check whether the node has proper parents unless it is the top reactant or product node
            # The parent should be more general than the child
            tst.append((family.matchNodeToChild(parentNode, childNode),
                            "In {family} family, group {parent} is not a proper parent of its child {child}.".format(family=family_name, parent=parentNode, child=nodeName))
)
            #check that parentNodes which are LogicOr do not have an ancestor that is a Group
            #If it does, then the childNode must also be a child of the ancestor
            if isinstance(parentNode.item, LogicOr):
                ancestorNode = parentNode
                while ancestorNode not in originalFamily.groups.top and isinstance(ancestorNode.item, LogicOr):
                    ancestorNode = ancestorNode.parent
                if isinstance(ancestorNode.item, Group):
                    tst.append((family.matchNodeToChild(ancestorNode, childNode),
                                    "In {family} family, group {ancestor} is not a proper ancestor of its child {child}.".format(family=family_name, ancestor=ancestorNode, child=nodeName)))

        boo = False
        for i in xrange(len(tst)):
            if not tst[i][0]:
                logging.error(tst[i][1])
                boo = True

        if boo:
            raise ValueError("Error occured")

    def kinetics_checkSiblingsForParents(self, family_name):
        """
        This test checks that siblings in a tree are not actually parent/child

        See general_checkSiblingsForParents comments for more detailed description
        of the test.
        """
        from rmgpy.data.base import Database
        originalFamily = self.database.kinetics.families[family_name]
        family = Database()
        family.entries = originalFamily.groups.entries
        tst = []
        for nodeName, node in family.entries.iteritems():
            #Some families also construct a 2-level trees for the products
            #(root with all entries down one level) We don't care about this
            #tree as it is not used in searching, so we ignore products
            if node in originalFamily.forwardTemplate.products: continue
            for index, child1 in enumerate(node.children):
                for child2 in node.children[index+1:]:
                    tst.append((family.matchNodeToChild(child1, child2),
                                            "In family {0}, node {1} is a parent of {2}, but they are written as siblings.".format(family_name, child1, child2)))
        boo = False
        for i in xrange(len(tst)):
            if tst[i][0]:
                logging.error(tst[i][1])
                boo = True

        if boo:
            raise ValueError("Error occured")

    def kinetics_checkAdjlistsNonidentical(self, database):
        """
        This test checks whether adjacency lists of reactants in a KineticsDepository or KineticsLibrary database object are nonidentical.
        """
        speciesDict = {}
        entries = database.entries.values()
        for entry in entries:
            for reactant in entry.item.reactants:
                if reactant.label not in speciesDict:
                    speciesDict[reactant.label] = reactant

            for product in entry.item.products:
                if product.label not in speciesDict:
                    speciesDict[product.label] = product

        tst = []
        # Go through all species to make sure they are nonidentical
        speciesList = speciesDict.values()
        labeledAtoms = [species.molecule[0].getLabeledAtoms() for species in speciesList]
        for i in range(len(speciesList)):
            for j in range(i+1,len(speciesList)):
                    initialMap = {}
                    try:
                        atom_labels = set(list(labeledAtoms[i].keys()) + 
                                                list(labeledAtoms[j].keys()))
                        for atomLabel in atom_labels:
                            initialMap[labeledAtoms[i][atomLabel]] = labeledAtoms[j][atomLabel]
                    except KeyError:
                        # atom labels did not match, therefore not a match
                        continue
                    tst.append((speciesList[i].molecule[0].isIsomorphic(speciesList[j].molecule[0], initialMap), "Species {0} and species {1} in {2} database were found to be identical.".format(speciesList[i].label,speciesList[j].label,database.label)))

        boo = False
        for i in xrange(len(tst)):
            if tst[i][0]:
                logging.error(tst[i][1])
                boo = True

        if boo:
            raise ValueError("Error occured")

    def kinetics_checkRateUnitsAreCorrect(self, database, tag='library'):
        """
        This test ensures that every reaction has acceptable units on the A factor.
        """
        boo = False

        dimensionalities = {
            1: (1 / pq.s).dimensionality ,
            2: (pq.m**3 / pq.mole / pq.s).dimensionality,
            3: ((pq.m**6) / (pq.mole**2) / pq.s).dimensionality,
        }

        for entry in database.entries.values():
            k = entry.data
            rxn = entry.item
            molecularity = len(rxn.reactants)
            surface_reactants = sum([1 for s in rxn.reactants if s.containsSurfaceSite()])
            try:

                if isinstance(k, rmgpy.kinetics.StickingCoefficient):
                    "Should be dimensionless"
                    A = k.A
                    if A.units:
                        boo = True
                        logging.error('Reaction {0} from {1} {2}, has invalid units {3}'.format(rxn, tag, database.label, A.units))
                elif isinstance(k, rmgpy.kinetics.SurfaceArrhenius):
                    A = k.A
                    expected = copy(dimensionalities[molecularity])
                    # for each surface reactant but one, switch from (m3/mol) to (m2/mol)
                    expected[pq.m] -= (surface_reactants-1)
                    if pq.Quantity(1.0, A.units).simplified.dimensionality != expected :
                        boo = True
                        logging.error('Reaction {0} from {1} {2}, has invalid units {3}'.format(rxn, tag, database.label, A.units))
                elif isinstance(k, rmgpy.kinetics.Arrhenius): # (but not SurfaceArrhenius, which came first)
                    A = k.A
                    if pq.Quantity(1.0, A.units).simplified.dimensionality != dimensionalities[molecularity]:
                        boo = True
                        logging.error('Reaction {0} from {1} {2}, has invalid units {3}'.format(rxn, tag, database.label, A.units))
                elif isinstance(k, (rmgpy.kinetics.Lindemann, rmgpy.kinetics.Troe )):
                    A = k.arrheniusHigh.A
                    if pq.Quantity(1.0, A.units).simplified.dimensionality != dimensionalities[molecularity]:
                        boo = True
                        logging.error('Reaction {0} from {1} {2}, has invalid high-pressure limit units {3}'.format(rxn, tag, database.label, A.units))
                elif isinstance(k, (rmgpy.kinetics.Lindemann, rmgpy.kinetics.Troe, rmgpy.kinetics.ThirdBody)):
                    A = k.arrheniusLow.A
                    if pq.Quantity(1.0, A.units).simplified.dimensionality != dimensionalities[molecularity+1]:
                        boo = True
                        logging.error('Reaction {0} from {1} {2}, has invalid low-pressure limit units {3}'.format(rxn, tag, database.label, A.units))
                elif hasattr(k, 'highPlimit') and k.highPlimit is not None:
                    A = k.highPlimit.A
                    if pq.Quantity(1.0, A.units).simplified.dimensionality != dimensionalities[molecularity-1]:
                        boo = True
                        logging.error(
                            'Reaction {0} from {1} {2}, has invalid high-pressure limit units {3}'.format(rxn, tag, database.label, A.units))
                elif isinstance(k, rmgpy.kinetics.MultiArrhenius):
                    for num, arrhenius in enumerate(k.arrhenius):
                        A = arrhenius.A
                        if pq.Quantity(1.0, A.units).simplified.dimensionality != dimensionalities[molecularity]:
                            boo = True
                            logging.error(
                                'Reaction {0} from {1} {2}, has invalid units {3} on rate expression {4}'.format(
                                    rxn, tag, database.label, A.units, num + 1)
                            )

                elif isinstance(k, rmgpy.kinetics.PDepArrhenius):
                    for pa, arrhenius in zip(k.pressures.value_si, k.arrhenius):
                        P = rmgpy.quantity.Pressure(1, k.pressures.units)
                        P.value_si = pa

                        if isinstance(arrhenius, rmgpy.kinetics.MultiArrhenius):
                            # A PDepArrhenius may have MultiArrhenius within it
                            # which is distinct (somehow) from MultiPDepArrhenius
                            for num, arrhenius2 in enumerate(arrhenius.arrhenius):
                                A = arrhenius2.A
                                if pq.Quantity(1.0, A.units).simplified.dimensionality != dimensionalities[molecularity]:
                                    boo = True
                                    logging.error(
                                        'Reaction {0} from {1} {2}, has invalid units {3} on {4!r} rate expression {5}'.format(
                                            rxn, tag, database.label, A.units, P, num + 1)
                                    )
                        else:
                            A = arrhenius.A
                            if pq.Quantity(1.0, A.units).simplified.dimensionality != dimensionalities[molecularity]:
                                boo = True
                                logging.error(
                                    'Reaction {0} from {1} {2}, has invalid {3!r} units {4}'.format(
                                        rxn, tag, database.label, P, A.units)
                                )

                elif isinstance(k, rmgpy.kinetics.MultiPDepArrhenius):
                    for num, k2 in enumerate(k.arrhenius):
                        for pa, arrhenius in zip(k2.pressures.value_si, k2.arrhenius):
                            P = rmgpy.quantity.Pressure(1, k2.pressures.units)
                            P.value_si = pa
                            if isinstance(arrhenius, rmgpy.kinetics.MultiArrhenius):
                                # A MultiPDepArrhenius may have MultiArrhenius within it
                                for arrhenius2 in arrhenius.arrhenius:
                                    A = arrhenius2.A
                                    if pq.Quantity(1.0, A.units).simplified.dimensionality != dimensionalities[
                                        molecularity]:
                                        boo = True
                                        logging.error(
                                            'Reaction {0} from {1} {2}, has invalid units {3} on {4!r} rate expression {5!r}'.format(
                                                rxn, tag, database.label, A.units, P, arrhenius2)
                                        )
                            else:
                                A = arrhenius.A
                                if pq.Quantity(1.0, A.units).simplified.dimensionality != dimensionalities[
                                    molecularity]:
                                    boo = True
                                    logging.error(
                                        'Reaction {0} from {1} {2}, has invalid {3!r} units {4} in rate expression {5}'.format(
                                        rxn, tag, database.label, P, A.units, num)
                                    )


                elif isinstance(k, rmgpy.kinetics.Chebyshev):
                    if pq.Quantity(1.0, k.kunits).simplified.dimensionality != dimensionalities[molecularity]:
                        boo = True
                        logging.error(
                            'Reaction {0} from {1} {2}, has invalid units {3}'.format(
                                rxn, tag, database.label, k.kunits)
                        )

                else:
                    logging.warning('Reaction {0} from {1} {2}, did not have units checked.'.format(rxn, tag, database.label))
            except:
                logging.error("Error when checking units on reaction {0} from {1} {2} with rate expression {3!r}.".format(rxn, tag, database.label, k))
                raise
        if boo:
            raise ValueError('{0} {1} has some incorrect units'.format(tag.capitalize(), database.label))

    def kinetics_checkLibraryRatesAreReasonable(self, library):
        """
        This test ensures that every library reaction has reasonable kinetics at 1000 K, 1 bar
        """
        T = 1000.0 #K
        P = 100000.0 # 1 bar in Pa
        Na = 6.022*10**23 #molecules/mol
        mHrad = 1.6737236e-27 #kg
        Hrad_diam = 2.4e-10 #m
        kB = 1.38064852e-23 #m2 * kg *s^-2 * K^-1
        h = 6.62607004e-34 #m2 kg / s
        boo = False
        TST_limit = (kB*T)/h
        collision_limit = Na*np.pi*Hrad_diam**2*np.sqrt(8*kB*T/(np.pi*mHrad/2))
        for entry in library.entries.values():
            if entry.item.isSurfaceReaction():
                # Don't check surface reactions
                continue
            k = entry.data.getRateCoefficient(T,P)
            rxn = entry.item
            if k < 0:
                boo = True
                logging.error('library reaction {0} from library {1}, had a negative rate at 1000 K, 1 bar'.format(rxn,library.label))
            if len(rxn.reactants) == 1 and not rxn.allow_max_rate_violation:
                if k > TST_limit:
                    boo = True
                    logging.error('library reaction {0} from library {1}, exceeds the TST limit at 1000 K, 1 bar of {2} mol/(m3*s) at {3} mol/(m3*s) and did not have allow_max_rate_violation=True'.format(rxn,library.label,TST_limit,k))
            elif len(rxn.reactants) == 2 and not rxn.allow_max_rate_violation:
                if k > collision_limit:
                    boo = True
                    logging.error('library reaction {0} from library {1}, exceeds the collision limit at 1000 K, 1 bar of {2} mol/(m3*s) at {3} mol/(m3*s) and did not have allow_max_rate_violation=True'.format(rxn,library.label,collision_limit,k)) 
        if boo:
            raise ValueError('library {0} has unreasonable rates'.format(library.label))
                
    def kinetics_checkReactantAndProductTemplate(self, family_name):
        """
        This test checks whether the reactant and product templates within a family are correctly defined.
        For a reversible family, the reactant and product templates must have matching labels.
        For a non-reversible family, the reactant and product templates must have non-matching labels, otherwise overwriting may occur.
        """
        family = self.database.kinetics.families[family_name]
        if family.ownReverse:
            nose.tools.assert_equal(family.forwardTemplate.reactants, family.forwardTemplate.products)
        else:
            tst = []
            reactant_labels = [reactant.label for reactant in family.forwardTemplate.reactants]
            product_labels = [product.label for product in family.forwardTemplate.products]
            for reactant_label in reactant_labels:
                for product_label in product_labels:
                    tst.append((reactant_label==product_label, "Reactant label {0} matches that of product label {1} in a non-reversible family template.  Please rename product label.".format(reactant_label,product_label)))

            boo = False
            for i in xrange(len(tst)):
                if tst[i][0]:
                    logging.error(tst[i][1])
                    boo = True

            if boo:
                raise ValueError("Error occured")

    def kinetics_checkCdAtomType(self, family_name):
        """
        This test checks that groups containing Cd, CO, CS and Cdd atomtypes are used
        correctly according to their strict definitions
        """
        family = self.database.kinetics.families[family_name]
        targetLabel=['Cd', 'CO', 'CS', 'Cdd']
        targetAtomTypes=[atomTypes[x] for x in targetLabel]

        #ignore product entries that get created from training reactions
        ignore=[]
        if not family.ownReverse:
            for product in family.forwardTemplate.products:
                ignore.append(product)
                ignore.extend(product.children)
        else: ignore=[]
        tst = []
        for entryName, entry in family.groups.entries.iteritems():
            #ignore products
            if entry in ignore: continue
            #ignore LogicOr groups
            if isinstance(entry.item, Group):
                for index, atom in enumerate(entry.item.atoms):
                    for atomtype1 in atom.atomType:
                        if atomtype1 in targetAtomTypes:
                            break
                    #If Cd not found in atomTypes, go to next atom
                    else: continue
                    #Create list of all the atomTypes that should be present in addition or instead of Cd
                    correctAtomList=[]
                    num_of_Dbonds=sum([1 if x.order[0] is 'D' and len(x.order)==1 else 0 for x in atom.bonds.values()])
                    if num_of_Dbonds == 2:
                        correctAtomList.append('Cdd')
                    elif num_of_Dbonds == 1:
                        for ligand, bond in atom.bonds.iteritems():
                            #Ignore ligands that are not double bonded
                            if any([abs(2-order) < 1e-7 for order in bond.order]):
                                for ligAtomType in ligand.atomType:
                                    if ligand.atomType[0].isSpecificCaseOf(atomTypes['O']): correctAtomList.append('CO')
                                    elif ligand.atomType[0].isSpecificCaseOf(atomTypes['S']): correctAtomList.append('CS')

                    #remove duplicates from correctAtom:
                    correctAtomList=list(set(correctAtomList))
                    for correctAtom in correctAtomList:
                        tst.append((atomTypes[correctAtom] in atom.atomType,
                                               """In family {0}, node {1} is missing the atomtype {2} in atom {3} and may be misusing the atomtype Cd, CO, CS, or Cdd.
The following adjList may have atoms in a different ordering than the input file:
{4}
                                            """.format(family_name, entry, correctAtom, index+1, entry.item.toAdjacencyList())))

        boo = False
        for i in xrange(len(tst)):
            if not tst[i][0]:
                logging.error(tst[i][1])
                boo = True

        if boo:
            raise ValueError("Error occured")

    def kinetics_checkUnimolecularGroups(self,family_name):
        """
        This test goes through all unimolecular groups that have more than one top level, top level groups
        that overlap with family.reactant are assumed to be backbones(contains the whole reactant molecule)
        and the other top levels are assumedto be endgroups

        the following are format requirements are checked:
        1)endgroup entries hav exactly the same labels as their top level entry
        2)backbone groups have all labels that endgroups have
        3)backbone groups have labels tracing between the endgroups that follow the shortest path
        4)The end subgraph inside each backbone is exactly the same as the top level of the correspodning end tree
        """

        def getEndFromBackbone(backbone, endLabels):
            """
            :param backbone: :class: Entry for a backbone of molecule
            :param endLabels: Labels in the end groups
            :return: A subgraph representing the end group of the molecule
            """
            #make copy for manipulation
            copyGroup = backbone.item.copy(True)

            #Find the endGroup atoms
            for atom in copyGroup.atoms:
                if atom.label in endLabels:
                    midAtom = atom
                    break

            #find the bonds to break
            bondsToBreak = []
            for atom2, bond in midAtom.bonds.iteritems():
                if atom2.label is None or atom2.label not in endLabels: #
                    bondsToBreak.append(bond)


            for bond in bondsToBreak:
                copyGroup.removeBond(bond)

            #split group into end and backbone fragment
            groups = copyGroup.split()

            #verify group was split correctly and identify the correct end group
            endLabels = set(endLabels)
            for group in groups:
                groupLabels = set(atom.label for atom in group.atoms)
                groupLabels.discard('')
                if endLabels == groupLabels:
                    break
            else:
                raise Exception("Group {0} not split correctly".format(backbone.label))

            return group
        #################################################################################
        family = self.database.kinetics.families[family_name]

        backbone =  family.getBackboneRoots()[0]

        endGroups = family.getEndRoots()

        endLabels = {}
        for endGroup in endGroups:
            labels = []
            for atom in endGroup.item.atoms:
                if atom.label:
                    labels.append(atom.label)
            endLabels[endGroup] = set(labels)

        #get boundary atoms to test that backbones have labels between end groups
        nose.tools.assert_is_not_none(family.boundaryAtoms)

        # set of all end_labels should be backbone label
        backboneLabel = set([])
        for end_label in endLabels.itervalues():
            for label in end_label:
                backboneLabel.add(label)

        #define types of errors
        A = [] #end groups have too many labels
        B = [] #end group lacks necessary label
        C = [] #backbone missing end group labels
        D = [] #backbone missing labels in between groups
        E = [] #backbone tries to define atoms inside end groups
        for group_name, entry in family.groups.entries.iteritems():
            if isinstance(entry.item, Group):
                group = entry.item
                if backbone in family.ancestors(entry):
                    for atom in group.atoms:
                        if atom.label: presentLabels.add(atom.label)
                    #Check C
                    for endGroup, labels in endLabels.iteritems():
                        if not labels.issubset(presentLabels):
                            C.append([endGroup, entry])
                    #check D
                    midAtoms = [group.getLabeledAtom(x) for x in family.boundaryAtoms]
                    pathAtoms = find_shortest_path(midAtoms[0], midAtoms[1])
                    for atom in pathAtoms:
                        if not atom.label:
                            D.append([backbone, entry])
                            break
                    #check E
                    for endGroup, labels in endLabels.iteritems():
                        endFromBackbone = getEndFromBackbone(entry, labels)
                        presentLabels = endFromBackbone.getLabeledAtoms()
                        presentLabels = set(presentLabels.keys())
                        if labels == presentLabels:
                            if not endGroup.item.isIdentical(endFromBackbone):
                                E.append([endGroup, entry])
                        else: raise Exception("Group {0} has split into end group {1}, but does not match any root".format(entry.label, endFromBackbone.toAdjacencyList()))

                else:
                    presentLabels = set([])
                    for endNode, labelledAtoms in endLabels.iteritems():
                        if endNode in family.ancestors(entry):
                            for atom in group.atoms:
                                if atom.label: presentLabels.add(atom.label)
                            #Check A
                            if not presentLabels.issubset(labelledAtoms):
                                A.append([endNode, entry])
                            #Check B
                            if not labelledAtoms.issubset(presentLabels):
                                B.append([endNode, entry])


        #print outputs
        tst = []
        if A != []:
            s = "These end groups have extra labels that their top level end group do not have:"+"\n [root group, error group]"
            for x in A:
                s += '\n'+str(x)
            tst.append((False,s))
        if B != []:
            s = "These end groups are missing labels that their top level end group have:"+"\n [root group, error group]"
            for x in B:
                s += '\n'+str(x)
            tst.append((False,s))
        if C != []:
            s = "These backbone groups are missing labels that are in the end groups:"+"\n [root group, error group]"
            for x in C:
                s += '\n'+str(x)
            tst.append((False,s))
        if D != []:
            s = "These backbone groups are missing labels along the path atoms:"+"\n [root group, error group]"
            for x in D:
                s += '\n'+str(x)
            tst.append((False,s))
        if E != []:
            s = "These backbone have end subgraphs that don't match a root:"+"\n [root group, error group]"
            for x in E:
                s += '\n'+str(x)
            tst.append((False,s))

        boo = False
        for i in xrange(len(tst)):
            if not tst[i][0]:
                logging.error(tst[i][1])
                boo = True

        if boo:
            raise ValueError("Error occured")

    def kinetics_checkSampleDescendsToGroup(self, family_name):
        """
        This test first creates a sample :class:Molecule from a :class:Group. Then it checks
        that this molecule hits the original group or a child when it descends down the tree.
        """
        family = self.database.kinetics.families[family_name]

        tst1 = []
        tst2 = []
        tst3 = []
        #ignore any products
        ignore=[]
        if not family.ownReverse:
            for product in family.forwardTemplate.products:
                ignore.append(product)
                ignore.extend(product.children)
        else: ignore=[]

        #If family is backbone archetype, then we need to merge groups before descending
        roots = family.groups.top
        if len(roots) > len(family.forwardTemplate.reactants):
            backboneRoots = family.getBackboneRoots()
            allBackboneGroups = []
            for backboneRoot in backboneRoots:
                allBackboneGroups.extend(family.getTopLevelGroups(backboneRoot))
            #list of numbered of labelled atoms for allBackboneGroups
            backboneSizes = [len(backbone.item.getLabeledAtoms()) for backbone in allBackboneGroups]

            #pick a backbone that is two labelled atoms larger than the smallest
            if min(backboneSizes) + 2 in backboneSizes:
                backboneSample = allBackboneGroups[backboneSizes.index(min(backboneSizes) + 2)]
            #or if it doesn't exist, pick the largest backbone
            else:
                backboneSample = allBackboneGroups[backboneSizes.index(max(backboneSizes))]
            mergesNecessary = True
        else: mergesNecessary = False

        #If atom has too many benzene rings, we currently have trouble making sample atoms
        skipped = []
        for entryName, entry in family.groups.entries.iteritems():
            if entry in ignore: continue
            elif isinstance(entry.item, Group):
                ancestors=family.ancestors(entry)
                if ancestors: root = ancestors[-1] #top level root will be last one in ancestors
                else: root = entry
                try:
                    if mergesNecessary and root not in backboneRoots: #we may need to merge
                        mergedGroup = backboneSample.item.mergeGroups(entry.item)
                        sampleMolecule = mergedGroup.makeSampleMolecule()
                    else:
                        sampleMolecule = entry.item.makeSampleMolecule()

                    #test accessibility here
                    atoms = sampleMolecule.getLabeledAtoms()
                    match = family.groups.descendTree(sampleMolecule, atoms, strict=True, root = root)
                    tst1.append((match, "Group {0} does not match its root node, {1}".format(entryName, root.label)))
                    if tst1[-1][0] is not None:
                        tst2.append((entry, [match]+family.groups.ancestors(match), """In group {0}, a sample molecule made from node {1} returns node {2} when descending the tree.
Sample molecule AdjList:
{3}

Origin Group AdjList:
{4}{5}{6}

Matched group AdjList:
{7}
        """.format(family_name,
                   entry.label,
                   match.label,
                   sampleMolecule.toAdjacencyList(),
                   entry.item.toAdjacencyList(),
                   "\n\nBackbone Group Adjlist:\n" + backboneSample.label +'\n' if mergesNecessary and root not in backboneRoots else '',
                   backboneSample.item.toAdjacencyList() if mergesNecessary and root not in backboneRoots else '',
                   match.item.toAdjacencyList())))

<<<<<<< HEAD
                except UnexpectedChargeError, e:
                    tst3.append((False, """In family {0}, a sample molecule made from node {1} returns an unexpectedly charged molecule:
=======
                except UnexpectedChargeError as e:
                     nose.tools.assert_true(False, """In family {0}, a sample molecule made from node {1} returns an unexpectedly charged molecule:
>>>>>>> 4b1c0836
Sample molecule AdjList:
{2}

Origin Group AdjList:
{3}{4}{5}""".format(family_name,
                    entry.label,
                    e.graph.toAdjacencyList(),
                    entry.item.toAdjacencyList(),
                    "\n\nBackbone Group Adjlist:\n" + backboneSample.label +'\n' if mergesNecessary and root not in backboneRoots else '',
                    backboneSample.item.toAdjacencyList() if mergesNecessary and root not in backboneRoots else '')
                   ))

                except ImplicitBenzeneError:
                    skipped.append(entryName)

        #print out entries skipped from exception we can't currently handle
        if skipped:
            print "These entries were skipped because too big benzene rings or has nitrogen sample atom:"
            for entryName in skipped:
                print entryName

        boo = False
        for i in xrange(len(tst1)):
            if tst1[i][0] is None:
                logging.error(tst1[i][1])
                boo = True
        for i in xrange(len(tst2)):
            if tst2[i][0] not in tst2[i][1]:
                logging.error(tst2[i][2])
                boo = True
        for i in xrange(len(tst3)):
            if not tst3[i][0]:
                logging.error(tst3[i][1])
                boo = True

        if boo:
            raise ValueError("Error Occurred")

    def general_checkNodesFoundInTree(self, group_name, group):
        """
        This test checks whether nodes are found in the tree, with proper parents.
        """
        for nodeName, nodeGroup in group.entries.iteritems():
            ascendParent = nodeGroup
            # Check whether the node has proper parents unless it is the top reactant or product node
            tst1 = []
            tst2 = []
            tst3 = []
            while ascendParent not in group.top:
                child = ascendParent
                ascendParent = ascendParent.parent
                tst1.append((ascendParent is not None, "Node {node} in {group} group was found in the tree without a proper parent.".format(node=child, group=group_name)))
                if tst1[-1] is not None:
                    tst2.append((child in ascendParent.children, "Node {node} in {group} group was found in the tree without a proper parent.".format(node=nodeName, group=group_name)))
                    tst3.append((child is ascendParent, "Node {node} in {group} is a parent to itself".format(node=nodeName, group=group_name)))

        boo = False
        for i in xrange(len(tst1)):
            if not tst1[i][0]:
                logging.error(tst1[i][1])
                boo = True
        for i in xrange(len(tst2)):
            if not tst2[i][0]:
                logging.error(tst2[i][1])
                boo = True
            if tst3[i][0]:
                logging.error(tst3[i][1])
                boo = True

        if boo:
            raise ValueError("Error Occurred")

    def general_checkGroupsNonidentical(self, group_name, group):
        """
        This test checks whether nodes found in the group are nonidentical.
        """
        entriesCopy = copy(group.entries)
        tst = []
        for nodeName, nodeGroup in group.entries.iteritems():
            del entriesCopy[nodeName]
            for nodeNameOther, nodeGroupOther in entriesCopy.iteritems():
                group.matchNodeToNode(nodeGroup,nodeGroupOther)
                tst.append((group.matchNodeToNode(nodeGroup, nodeGroupOther), "Node {node} in {group} group was found to be identical to node {nodeOther}".format(node=nodeName, group=group_name, nodeOther=nodeNameOther)))

        boo = False
        for i in xrange(len(tst)):
            if tst[i][0]:
                logging.error(tst[i][1])
                boo = True

        if boo:
            raise ValueError("Error Occurred")

    def general_checkChildParentRelationships(self, group_name, group):
        """
        This test checks that nodes' parent-child relationships are correct in the database.
        """
        tst1 = []
        tst2 = []
        for nodeName, childNode in group.entries.iteritems():
            #top nodes and product nodes don't have parents by definition, so they get an automatic pass:
            if childNode in group.top: continue
            parentNode = childNode.parent
            # Check whether the node has proper parents unless it is the top reactant or product node
            # The parent should be more general than the child
            tst1.append((group.matchNodeToChild(parentNode, childNode),
                            "In {group} group, node {parent} is not a proper parent of its child {child}.".format(group=group_name, parent=parentNode, child=nodeName))
)

            #check that parentNodes which are LogicOr do not have an ancestor that is a Group
            #If it does, then the childNode must also be a child of the ancestor
            if isinstance(parentNode.item, LogicOr):
                ancestorNode = parentNode
                while ancestorNode not in group.top and isinstance(ancestorNode.item, LogicOr):
                    ancestorNode = ancestorNode.parent
                if isinstance(ancestorNode.item, Group) and tst1[-1][0]:
                    tst2.append((group.matchNodeToChild(ancestorNode, childNode),
                                    "In {group} group, node {ancestor} is not a proper ancestor of its child {child}.".format(group=group_name, ancestor=ancestorNode, child=nodeName))
)

        boo = False
        for i in xrange(len(tst1)):
            if not tst1[i][0]:
                logging.error(tst1[i][1])
                boo = True
        for i in xrange(len(tst2)):
            if not tst2[i][0]:
                logging.error(tst2[i][1])
                boo = True

        if boo:
            raise ValueError("Error Occurred")

    def general_checkSiblingsForParents(self, group_name, group):
        """
        This test checks that siblings in a tree are not actually parent/child.

        For example in a tree:

        L1. A
            L2. B
            L2. C

        This tests that C is not a child of B, which would make C inaccessible because
        we always match B first.

        We do not check that B is not a child of C becausethat does not cause accessibility
        problems and may actually be necessary in some trees. For example, in the polycyclic
        thermo groups B might be a tricyclic and C a bicyclic parent. Currently there is no
        way to writes a bicyclic group that excludes an analogous tricyclic.
        """
        tst = []
        for nodeName, node in group.entries.iteritems():
            for index, child1 in enumerate(node.children):
                for child2 in node.children[index+1:]:
                    tst.append((group.matchNodeToChild(child1, child2),
                                            "In {0} group, node {1} is a parent of {2}, but they are written as siblings.".format(group_name, child1, child2)))

        boo = False
        for i in xrange(len(tst)):
            if tst[i][0]:
                logging.error(tst[i][1])
                boo = True

        if boo:
            raise ValueError("Error Occurred")

    def general_checkCdAtomType(self, group_name, group):
        """
        This test checks that groups containing Cd, CO, CS and Cdd atomtypes are used
        correctly according to their strict definitions
        """
        targetLabel=['Cd', 'CO', 'CS', 'Cdd']
        targetAtomTypes=[atomTypes[x] for x in targetLabel]
        tst = []
        for entryName, entry in group.entries.iteritems():
            if isinstance(entry.item, Group):
                for index, atom in enumerate(entry.item.atoms):
                    for atomtype1 in atom.atomType:
                        if atomtype1 in targetAtomTypes:
                            break
                    #If Cd not found in atomTypes, go to next atom
                    else: continue
                    #figure out what the correct atomType is
                    correctAtomList=[]
                    num_of_Dbonds=sum([1 if x.order[0] is 'D' and len(x.order)==1 else 0 for x in atom.bonds.values()])
                    if num_of_Dbonds == 2:
                        correctAtomList.append('Cdd')
                    elif num_of_Dbonds == 1:
                        for ligand, bond in atom.bonds.iteritems():
                            #Ignore ligands that are not double bonded
                            if any([abs(2-order) < 1e-7 for order in bond.order]):
                                for ligAtomType in ligand.atomType:
                                    if ligand.atomType[0].isSpecificCaseOf(atomTypes['O']): correctAtomList.append('CO')
                                    elif ligand.atomType[0].isSpecificCaseOf(atomTypes['S']): correctAtomList.append('CS')

                    #remove duplicates from correctAtom:
                    correctAtomList=list(set(correctAtomList))
                    for correctAtom in correctAtomList:
                        tst.append((atomTypes[correctAtom] in atom.atomType,
                                                """In group {0}, node {1} is missing the atomtype {2} in atom {3} and may be misusing the atomtype Cd, CO, CS, or Cdd.
The following adjList may have atoms in a different ordering than the input file:
{4}
                                            """.format(group_name, entry, correctAtom, index+1, entry.item.toAdjacencyList())))

        boo = False
        for i in xrange(len(tst)):
            if not tst[i][0]:
                logging.error(tst[i][1])
                boo = True

        if boo:
            raise ValueError("Error Occurred")

    def general_checkSampleDescendsToGroup(self, group_name, group):
        """
        This test first creates a sample :class:Molecule from a :class:Group. Then it checks
        that this molecule hits the original group or a child when it descends down the tree.
        """

        skipped = []
        tst1 = []
        tst2 = []
        tst3 = []
        for entryName, entry in group.entries.iteritems():
            try:
                if isinstance(entry.item, Group):
                    try:
                        sampleMolecule = entry.item.makeSampleMolecule()
                    except:
                        logging.error("Problem making sample molecule for group {}\n{}".format(entryName, entry.item.toAdjacencyList()))
                        raise
                    #for now ignore sample atoms that use nitrogen types
                    nitrogen = False
                    for atom in sampleMolecule.atoms:
                        if atom.isNitrogen(): nitrogen = True
                    if nitrogen:
                        skipped.append(entryName)
                        continue

                    atoms = sampleMolecule.getLabeledAtoms()
                    match = group.descendTree(sampleMolecule, atoms, strict=True)
                    tst1.append((match, "Group {0} does not match its root node, {1}".format(entryName, group.top[0])))
                    tst2.append((entry, [match]+group.ancestors(match), """In group {0}, a sample molecule made from node {1} returns node {2} when descending the tree.
Sample molecule AdjList:
{3}

Origin Group AdjList:
{4}

Matched group AdjList:
{5}
""".format(group_name,
           entry,
           match,
           sampleMolecule.toAdjacencyList(),
           entry.item.toAdjacencyList(),
<<<<<<< HEAD
           match.item.toAdjacencyList())))

            except UnexpectedChargeError, e:
                tst3.append((False, """In family {0}, a sample molecule made from node {1} returns an unexpectedly charged molecule:
=======
           match.item.toAdjacencyList()))
            except UnexpectedChargeError as e:
                nose.tools.assert_true(False, """In family {0}, a sample molecule made from node {1} returns an unexpectedly charged molecule:
>>>>>>> 4b1c0836
Sample molecule AdjList:
{2}

Origin Group AdjList:
{3}""".format(group_name,
                    entry.label,
                    e.graph.toAdjacencyList(),
                    entry.item.toAdjacencyList())))

            except ImplicitBenzeneError:
                skipped.append(entryName)

        #print out entries skipped from exception we can't currently handle
        if skipped:
            print "These entries were skipped because too big benzene rings or has nitrogen sample atom:"
            for entryName in skipped:
                print entryName

        boo = False
        for i in xrange(len(tst1)):
            if tst1[i][0] is None:
                logging.error(tst1[i][1])
                boo = True
            if tst2[i][0] not in tst2[i][1]:
                logging.error(tst2[i][2])
                boo = True
        for i in xrange(len(tst3)):
            if not tst3[i][0]:
                logging.error(tst3[i][1])
                boo = True

        if boo:
            raise ValueError("Error Occurred")

if __name__ == '__main__':
    nose.run(argv=[__file__, '-v', '--nologcapture'], defaultTest=__name__)<|MERGE_RESOLUTION|>--- conflicted
+++ resolved
@@ -1008,13 +1008,8 @@
                    backboneSample.item.toAdjacencyList() if mergesNecessary and root not in backboneRoots else '',
                    match.item.toAdjacencyList())))
 
-<<<<<<< HEAD
-                except UnexpectedChargeError, e:
+                except UnexpectedChargeError as e:
                     tst3.append((False, """In family {0}, a sample molecule made from node {1} returns an unexpectedly charged molecule:
-=======
-                except UnexpectedChargeError as e:
-                     nose.tools.assert_true(False, """In family {0}, a sample molecule made from node {1} returns an unexpectedly charged molecule:
->>>>>>> 4b1c0836
 Sample molecule AdjList:
 {2}
 
@@ -1272,16 +1267,10 @@
            match,
            sampleMolecule.toAdjacencyList(),
            entry.item.toAdjacencyList(),
-<<<<<<< HEAD
            match.item.toAdjacencyList())))
 
-            except UnexpectedChargeError, e:
+            except UnexpectedChargeError as e:
                 tst3.append((False, """In family {0}, a sample molecule made from node {1} returns an unexpectedly charged molecule:
-=======
-           match.item.toAdjacencyList()))
-            except UnexpectedChargeError as e:
-                nose.tools.assert_true(False, """In family {0}, a sample molecule made from node {1} returns an unexpectedly charged molecule:
->>>>>>> 4b1c0836
 Sample molecule AdjList:
 {2}
 
